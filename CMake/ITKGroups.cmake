# Set a list of group names
set(group_list Core IO Filtering Registration Segmentation Numerics ThirdParty Bridge Nonunit)

set(Core_documentation "This group of modules contain the toolkit framework used
by other modules.  There are common base classes for data objects and process
objects, basic data structures such as Image, Mesh, QuadEdgeMesh, and
SpatialObjects, and common functionality for operations such as finite
differences, image adaptors, or image transforms.")

set(IO_documentation "This group of modules contains classes for reading and
writing images and other data objects.")

<<<<<<< HEAD
set(Registration_module_list
ITKFEMRegistration
ITKPDEDeformableRegistration
ITKRegistrationCommon
ITKRegistrationRefactoring
ITKHighDimensionalMetrics
)
=======
set(Filtering_documentation "This group of modules are filters that modify data
in the ITK pipeline framework.  These filters take an input object, such as an
Image, and modify it to create an output.  Filters can be chained together to
create a processing pipeline.")
>>>>>>> 279c70c0

set(Registration_documentation "This group of modules address the registration
problem: find the spatial transformation between two images.  This is a high
level group that makes use of many lower level modules such as \\ref
ITKTransform, \\ref ITKOptimizers, \\ref ITKFiniteDifference, and \\ref
ITKFEM.")

set(Segmentation_documentation "This group of modules address the segmentation
problem: partition the image into classified regions (labels).  This is a high
level group that makes use of many lower level modules such as \\ref
ITKQuadEdgeMesh and \\ref ITKNarrowBand.")

set(Numerics_documentation "This group of modules are basic numerical tools and
algorithms that have general applications outside of imaging.")

<<<<<<< HEAD
set(Numerics_module_list
ITKEigen
ITKFEM
ITKNarrowBand
ITKNeuralNetworks
ITKOptimizers
ITKPolynomials
ITKStatistics
ITKHighDimensionalOptimizers
)
=======
set(Bridge_documentation "This group of modules are intended to bridge ITK to
other toolkits as libraries such as visualization toolkits.")
>>>>>>> 279c70c0

set(ThirdParty_documentation "This group of modules are third party libraries
used by other ITK modules.")

set(Nonunit_documentation "This group of modules are intended to make use of an
extensive set of the toolkit modules.")

# Set a module name list for each group
foreach( group ${group_list} )
  set( ${group}_module_list )
  file( GLOB_RECURSE _module_files ${ITK_SOURCE_DIR}/Modules/${group}/itk-module.cmake )
  foreach( _module_f ${_module_files} )
    file( STRINGS ${_module_f} _module_line REGEX "itk_module[ \n]*\\([ \n]*ITK[A-Za-z0-9]*" )
    string( REGEX MATCH "ITK[A-Za-z0-9]*" _module_name ${_module_line} )
    list( APPEND ${group}_module_list ${_module_name} )
  endforeach()
endforeach()

#------------------------------------------------
#------------------------------------------------
set( group_list_dox )
foreach(group ${group_list} )
  set( group_list_dox
"${group_list_dox}
// -----------------------------------------------
// Group ${group}
/** \\defgroup Group-${group} Group ${group}
${${group}_documentation} */\n"
    )

  foreach(mod ${${group}_module_list} )
    set( group_list_dox
"${group_list_dox}
/** \\defgroup ${mod} Module ${mod}
\\ingroup Group-${group} */\n"
      )
  endforeach()
endforeach()

set( _content ${group_list_dox} )
configure_file(
  "${ITK_SOURCE_DIR}/Utilities/Doxygen/Module.dox.in"
  "${ITK_BINARY_DIR}/Utilities/Doxygen/Modules/ITK-AllGroups.dox"
  )

#------------------------------------------------
# Turn on the ITK_BUILD option for each group
if("$ENV{DASHBOARD_TEST_FROM_CTEST}" STREQUAL "")
  # developer build
  option(ITKGroup_Core "Request building core modules" ON)
endif()
foreach( group ${group_list})
    option(ITKGroup_${group} "Request building ${group} modules" OFF)
    if (ITKGroup_${group})
      foreach (itk-module ${${group}_module_list} )
         list(APPEND ITK_MODULE_${itk-module}_REQUEST_BY ITKGroup_${group})
      endforeach()
    endif()
    # Hide group options if building all modules anyway.
    if(ITK_BUILD_ALL_MODULES)
      set_property(CACHE ITKGroup_${group} PROPERTY TYPE INTERNAL)
    else()
      set_property(CACHE ITKGroup_${group} PROPERTY TYPE BOOL)
    endif()
endforeach()<|MERGE_RESOLUTION|>--- conflicted
+++ resolved
@@ -10,20 +10,10 @@
 set(IO_documentation "This group of modules contains classes for reading and
 writing images and other data objects.")
 
-<<<<<<< HEAD
-set(Registration_module_list
-ITKFEMRegistration
-ITKPDEDeformableRegistration
-ITKRegistrationCommon
-ITKRegistrationRefactoring
-ITKHighDimensionalMetrics
-)
-=======
 set(Filtering_documentation "This group of modules are filters that modify data
 in the ITK pipeline framework.  These filters take an input object, such as an
 Image, and modify it to create an output.  Filters can be chained together to
 create a processing pipeline.")
->>>>>>> 279c70c0
 
 set(Registration_documentation "This group of modules address the registration
 problem: find the spatial transformation between two images.  This is a high
@@ -39,21 +29,8 @@
 set(Numerics_documentation "This group of modules are basic numerical tools and
 algorithms that have general applications outside of imaging.")
 
-<<<<<<< HEAD
-set(Numerics_module_list
-ITKEigen
-ITKFEM
-ITKNarrowBand
-ITKNeuralNetworks
-ITKOptimizers
-ITKPolynomials
-ITKStatistics
-ITKHighDimensionalOptimizers
-)
-=======
 set(Bridge_documentation "This group of modules are intended to bridge ITK to
 other toolkits as libraries such as visualization toolkits.")
->>>>>>> 279c70c0
 
 set(ThirdParty_documentation "This group of modules are third party libraries
 used by other ITK modules.")
