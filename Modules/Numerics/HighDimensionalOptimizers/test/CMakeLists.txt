--- conflicted
+++ resolved
@@ -4,7 +4,6 @@
   itkObjectToObjectOptimizerBaseTest.cxx
   itkGradientDescentObjectOptimizerBaseTest.cxx
   itkGradientDescentObjectOptimizerTest.cxx
-  itkOptimizerParameterEstimatorTest.cxx
   itkImageToDataTest.cxx
   itkOptimizerParameterScalesEstimatorTest.cxx
   itkRegistrationParameterScalesEstimatorTest.cxx
@@ -36,11 +35,6 @@
 itk_add_test(NAME itkImageToDataTest
          COMMAND ITKHighDimensionalOptimizersTestDriver itkImageToDataTest)
 
-<<<<<<< HEAD
-itk_add_test(NAME itkOptimizerParameterEstimatorTest
-      COMMAND ITKHighDimensionalOptimizersTestDriver
-      itkOptimizerParameterEstimatorTest)
-=======
 itk_add_test(NAME itkOptimizerParameterScalesEstimatorTest
       COMMAND ITKHighDimensionalOptimizersTestDriver
       itkOptimizerParameterScalesEstimatorTest)
@@ -55,5 +49,4 @@
 
 itk_add_test(NAME itkRegistrationParameterScalesFromJacobianTest
       COMMAND ITKHighDimensionalOptimizersTestDriver
-      itkRegistrationParameterScalesFromJacobianTest)
->>>>>>> d994c500
+      itkRegistrationParameterScalesFromJacobianTest)