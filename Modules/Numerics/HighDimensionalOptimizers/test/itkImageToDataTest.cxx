/*=========================================================================
 *
 *  Copyright Insight Software Consortium
 *
 *  Licensed under the Apache License, Version 2.0 (the "License");
 *  you may not use this file except in compliance with the License.
 *  You may obtain a copy of the License at
 *
 *         http://www.apache.org/licenses/LICENSE-2.0.txt
 *
 *  Unless required by applicable law or agreed to in writing, software
 *  distributed under the License is distributed on an "AS IS" BASIS,
 *  WITHOUT WARRANTIES OR CONDITIONS OF ANY KIND, either express or implied.
 *  See the License for the specific language governing permissions and
 *  limitations under the License.
 *
 *=========================================================================*/
#include "itkImageToData.h"

/*
 * Main test entry function
 */
int itkImageToDataTest(int , char* [])
{
  typedef itk::ImageToData<2, itk::Object> ImageToDataType;
<<<<<<< HEAD
=======

>>>>>>> d994c500
  ImageToDataType::Pointer imageToDataThreader = ImageToDataType::New();

  typedef ImageToDataType::ImageRegionType ImageRegionType;

  typedef ImageRegionType::SizeType   SizeType;
  typedef ImageRegionType::IndexType  IndexType;

  SizeType size;
  IndexType start;

  size.Fill(100);
  start.Fill(0);

  ImageRegionType region;

  region.SetSize( size );
  region.SetIndex( start );

  imageToDataThreader->SetOverallRegion( region );

  return EXIT_SUCCESS;
}<|MERGE_RESOLUTION|>--- conflicted
+++ resolved
@@ -23,10 +23,7 @@
 int itkImageToDataTest(int , char* [])
 {
   typedef itk::ImageToData<2, itk::Object> ImageToDataType;
-<<<<<<< HEAD
-=======
 
->>>>>>> d994c500
   ImageToDataType::Pointer imageToDataThreader = ImageToDataType::New();
 
   typedef ImageToDataType::ImageRegionType ImageRegionType;
