--- conflicted
+++ resolved
@@ -190,10 +190,10 @@
   virtual unsigned int GetNumberOfLocalParameters(void) const
   { return Dimension; }
 
-<<<<<<< HEAD
   /** Return the number of parameters that completely define the Transfom  */
   virtual unsigned int GetNumberOfParameters(void) const
-  { return this->m_InternalParameters.Size(); }
+  //  { return this->m_InternalParameters.Size(); }
+  { return this->m_Parameters.Size(); }
 
   /** Update params. Override this as long as we're using m_InternalParameters.
    */
@@ -201,16 +201,20 @@
   {
     if ( i == 0 && j == 0 )
       for (unsigned int k=0; k<this->GetNumberOfParameters(); k++)
+        this->m_Parameters[k]+=update[k];
+    else
+      for (unsigned int k=i; k<j; k++)
+        this->m_Parameters[k]+=update[k];
+    /*    if ( i == 0 && j == 0 )
+      for (unsigned int k=0; k<this->GetNumberOfParameters(); k++)
         this->m_InternalParameters[k]+=update[k];
     else
       for (unsigned int k=i; k<j; k++)
-        this->m_InternalParameters[k]+=update[k];
+      this->m_InternalParameters[k]+=update[k];*/
   }
 
   virtual bool HasLocalSupport() const { return true; }
 
-=======
->>>>>>> be813e35
 protected:
   DeformationFieldTransform();
   virtual ~DeformationFieldTransform();
