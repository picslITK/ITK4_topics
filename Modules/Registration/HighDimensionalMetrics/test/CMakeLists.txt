itk_module_test()
set(ITKHighDimensionalMetricsTests
  itkEuclideanDistancePointSetMetricTest.cxx
  itkExpectationBasedPointSetMetricTest.cxx
  itkJensenHavrdaCharvatTsallisPointSetMetricTest.cxx
  itkObjectToObjectMetricTest.cxx
  itkImageToImageObjectMetricTest.cxx
<<<<<<< HEAD
  itkDemonsImageToImageObjectMetricTest.cxx
  itkThevenazMutualInformationImageToImageObjectMetricTest.cxx
=======
  itkJointHistogramMutualInformationImageToImageObjectMetricTest.cxx
  itkJointHistogramMutualInformationImageToImageObjectRegistrationTest.cxx
  itkDemonsImageToImageObjectMetricTest.cxx
>>>>>>> d994c500
)

set(INPUTDATA ${ITK_DATA_ROOT}/Input)
set(BASELINE_ROOT ${ITK_DATA_ROOT}/Baseline)
set(TEMP ${ITK_TEST_OUTPUT_DIR})

CreateTestDriver(ITKHighDimensionalMetrics  "${ITKHighDimensionalMetrics-Test_LIBRARIES}" "${ITKHighDimensionalMetricsTests}")

itk_add_test(NAME itkEuclideanDistancePointSetMetricTest
      COMMAND ITKHighDimensionalMetricsTestDriver itkEuclideanDistancePointSetMetricTest)
itk_add_test(NAME itkExpectationBasedPointSetMetricTest
      COMMAND ITKHighDimensionalMetricsTestDriver itkExpectationBasedPointSetMetricTest)
itk_add_test(NAME itkJensenHavrdaCharvatTsallisPointSetMetricTest
      COMMAND ITKHighDimensionalMetricsTestDriver itkJensenHavrdaCharvatTsallisPointSetMetricTest)
itk_add_test(NAME itkObjectToObjectMetricTest
      COMMAND ITKHighDimensionalMetricsTestDriver itkObjectToObjectMetricTest)

itk_add_test(NAME itkImageToImageObjectMetricTest
      COMMAND ITKHighDimensionalMetricsTestDriver
              itkImageToImageObjectMetricTest)

<<<<<<< HEAD
itk_add_test(NAME itkDemonsImageToImageObjectMetricTest
      COMMAND ITKHighDimensionalMetricsTestDriver
      itkDemonsImageToImageObjectMetricTest)

itk_add_test(NAME itkThevenazMutualInformationImageToImageObjectMetricTest
      COMMAND ITKHighDimensionalMetricsTestDriver
      itkThevenazMutualInformationImageToImageObjectMetricTest)
=======
itk_add_test(NAME itkJointHistogramMutualInformationImageToImageObjectMetricTest
      COMMAND ITKHighDimensionalMetricsTestDriver
              itkJointHistogramMutualInformationImageToImageObjectMetricTest)

itk_add_test(NAME itkJointHistogramMutualInformationImageToImageObjectRegistrationTest
      COMMAND ITKHighDimensionalMetricsTestDriver
              itkJointHistogramMutualInformationImageToImageObjectRegistrationTest
              ${ITK_SOURCE_DIR}/Examples/Data/BrainProtonDensitySliceBorder20.png
              ${ITK_SOURCE_DIR}/Examples/Data/BrainProtonDensitySliceBSplined10.png
              ${TEMP}/itkJointHistogramMutualInformationImageToImageObjectRegistrationTest.nii.gz
              10 1 0.25 )
itk_add_test(NAME itkDemonsImageToImageObjectMetricTest
      COMMAND ITKHighDimensionalMetricsTestDriver
      itkDemonsImageToImageObjectMetricTest)
>>>>>>> d994c500
<|MERGE_RESOLUTION|>--- conflicted
+++ resolved
@@ -5,14 +5,9 @@
   itkJensenHavrdaCharvatTsallisPointSetMetricTest.cxx
   itkObjectToObjectMetricTest.cxx
   itkImageToImageObjectMetricTest.cxx
-<<<<<<< HEAD
-  itkDemonsImageToImageObjectMetricTest.cxx
-  itkThevenazMutualInformationImageToImageObjectMetricTest.cxx
-=======
   itkJointHistogramMutualInformationImageToImageObjectMetricTest.cxx
   itkJointHistogramMutualInformationImageToImageObjectRegistrationTest.cxx
   itkDemonsImageToImageObjectMetricTest.cxx
->>>>>>> d994c500
 )
 
 set(INPUTDATA ${ITK_DATA_ROOT}/Input)
@@ -34,15 +29,6 @@
       COMMAND ITKHighDimensionalMetricsTestDriver
               itkImageToImageObjectMetricTest)
 
-<<<<<<< HEAD
-itk_add_test(NAME itkDemonsImageToImageObjectMetricTest
-      COMMAND ITKHighDimensionalMetricsTestDriver
-      itkDemonsImageToImageObjectMetricTest)
-
-itk_add_test(NAME itkThevenazMutualInformationImageToImageObjectMetricTest
-      COMMAND ITKHighDimensionalMetricsTestDriver
-      itkThevenazMutualInformationImageToImageObjectMetricTest)
-=======
 itk_add_test(NAME itkJointHistogramMutualInformationImageToImageObjectMetricTest
       COMMAND ITKHighDimensionalMetricsTestDriver
               itkJointHistogramMutualInformationImageToImageObjectMetricTest)
@@ -56,5 +42,4 @@
               10 1 0.25 )
 itk_add_test(NAME itkDemonsImageToImageObjectMetricTest
       COMMAND ITKHighDimensionalMetricsTestDriver
-      itkDemonsImageToImageObjectMetricTest)
->>>>>>> d994c500
+      itkDemonsImageToImageObjectMetricTest)