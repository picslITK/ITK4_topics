--- conflicted
+++ resolved
@@ -6,26 +6,7 @@
 platform specific features. It is anticipated that most other ITK modules will
 depend on this one.")
 
-<<<<<<< HEAD
-itk_module(ITK-Common
-  DEPENDS
-    ITK-VNLInstantiation
-    ITK-KWSys
-  TEST_DEPENDS
-    ITK-TestKernel
-    ITK-Mesh
-    ITK-ImageIntensity
-    ITK-IO-Base
-  DESCRIPTION
-    "${DOCUMENTATION}"
-)
-
-# Extra test dependency on ITK-Mesh is introduced by itkCellInterfaceTest.
-# Extra test dependency on ITK-ImageIntensity is introduced by itkImageDuplicatorTest.
-# Extra test dependency on ITK-IO-Base is introduced by itkImageRandomIteratorTest22.
-=======
 itk_module(ITK-Common DEPENDS ITK-VNLInstantiation ITK-KWSys TEST_DEPENDS ITK-TestKernel ITK-Mesh  ITK-ImageIntensity ITK-IO-Base ITK-Optimizers DESCRIPTION "${DOCUMENTATION}")
 #extra test dependency on ITK-Mesh is introduced by itkCellInterfaceTest.
 #extra test dependency on ITK-ImageIntensity is introduced by itkImageDuplicatorTest.
-#extra test dependency on ITK-IO-Base is introduced by itkImageRandomIteratorTest22.
->>>>>>> 2f80e430
+#extra test dependency on ITK-IO-Base is introduced by itkImageRandomIteratorTest22.