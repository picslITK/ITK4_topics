--- conflicted
+++ resolved
@@ -140,14 +140,9 @@
   /** Jacobian type. */
   typedef typename Superclass::JacobianType JacobianType;
   /** Standard coordinate point type for this class. */
-<<<<<<< HEAD
   typedef typename Superclass::InputPointType       InputPointType;
   typedef typename Superclass::InputIndexType       InputIndexType;
   typedef typename Superclass::OutputPointType      OutputPointType;
-=======
-  typedef typename Superclass::InputPointType  InputPointType;
-  typedef typename Superclass::OutputPointType OutputPointType;
->>>>>>> 279c70c0
   /** Standard vector type for this class. */
   typedef typename Superclass::InputVectorType  InputVectorType;
   typedef typename Superclass::OutputVectorType OutputVectorType;
@@ -327,13 +322,8 @@
   virtual OutputVnlVectorType TransformVector(const InputVnlVectorType &) const;
 
   /**  Method to transform a CovariantVector. */
-<<<<<<< HEAD
-  virtual OutputCovariantVectorType
-  TransformCovariantVector(const InputCovariantVectorType &  ) const
-=======
   using Superclass::TransformCovariantVector;
   virtual OutputCovariantVectorType TransformCovariantVector(const InputCovariantVectorType &) const
->>>>>>> 279c70c0
   {
     itkExceptionMacro( "TransformCovariantVector unimplemented, use TransformCovariantVector(vector,point) to be general and safe." );
   }
