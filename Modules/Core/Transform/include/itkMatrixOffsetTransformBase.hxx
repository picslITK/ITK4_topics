/*=========================================================================
 *
 *  Copyright Insight Software Consortium
 *
 *  Licensed under the Apache License, Version 2.0 (the "License");
 *  you may not use this file except in compliance with the License.
 *  You may obtain a copy of the License at
 *
 *         http://www.apache.org/licenses/LICENSE-2.0.txt
 *
 *  Unless required by applicable law or agreed to in writing, software
 *  distributed under the License is distributed on an "AS IS" BASIS,
 *  WITHOUT WARRANTIES OR CONDITIONS OF ANY KIND, either express or implied.
 *  See the License for the specific language governing permissions and
 *  limitations under the License.
 *
 *=========================================================================*/
#ifndef __itkMatrixOffsetTransformBase_hxx
#define __itkMatrixOffsetTransformBase_hxx

#include "itkNumericTraits.h"
#include "itkMatrixOffsetTransformBase.h"
#include "vnl/algo/vnl_matrix_inverse.h"
#include "itkMath.h"
#include "itkCrossHelper.h"

namespace itk
{
// Constructor with default arguments
template< class TScalarType, unsigned int NInputDimensions,
          unsigned int NOutputDimensions >
MatrixOffsetTransformBase< TScalarType, NInputDimensions, NOutputDimensions >
::MatrixOffsetTransformBase():
  Superclass(OutputSpaceDimension, ParametersDimension)
{
  m_Matrix.SetIdentity();
  m_MatrixMTime.Modified();
  m_Offset.Fill(0);
  m_Center.Fill(0);
  m_Translation.Fill(0);
  m_Singular = false;
  m_InverseMatrix.SetIdentity();
  m_InverseMatrixMTime = m_MatrixMTime;
  this->m_FixedParameters.SetSize (NInputDimensions);
  this->m_FixedParameters.Fill (0.0);
}

// Constructor with default arguments
template< class TScalarType, unsigned int NInputDimensions,
          unsigned int NOutputDimensions >
MatrixOffsetTransformBase< TScalarType, NInputDimensions, NOutputDimensions >
::MatrixOffsetTransformBase(unsigned int outputDims,
                            unsigned int paramDims):
  Superclass(outputDims, paramDims)
{
  m_Matrix.SetIdentity();
  m_MatrixMTime.Modified();
  m_Offset.Fill(0);
  m_Center.Fill(0);
  m_Translation.Fill(0);
  m_Singular = false;
  m_InverseMatrix.SetIdentity();
  m_InverseMatrixMTime = m_MatrixMTime;
}

// Constructor with explicit arguments
template< class TScalarType, unsigned int NInputDimensions,
          unsigned int NOutputDimensions >
MatrixOffsetTransformBase< TScalarType, NInputDimensions, NOutputDimensions >
::MatrixOffsetTransformBase(const MatrixType & matrix,
                            const OutputVectorType & offset)
{
  m_Matrix = matrix;
  m_MatrixMTime.Modified();
  m_Offset = offset;
  m_Center.Fill(0);
  m_Translation.Fill(0);
  for ( unsigned int i = 0; i < NOutputDimensions; i++ )
    {
    m_Translation[i] = offset[i];
    }
  this->ComputeMatrixParameters();
}

// Destructor
template< class TScalarType, unsigned int NInputDimensions,
          unsigned int NOutputDimensions >
MatrixOffsetTransformBase< TScalarType, NInputDimensions, NOutputDimensions >
::~MatrixOffsetTransformBase()
{
  return;
}

// Print self
template< class TScalarType, unsigned int NInputDimensions,
          unsigned int NOutputDimensions >
void
MatrixOffsetTransformBase< TScalarType, NInputDimensions, NOutputDimensions >
::PrintSelf(std::ostream & os, Indent indent) const
{
  Superclass::PrintSelf(os, indent);

  unsigned int i, j;

  os << indent << "Matrix: " << std::endl;
  for ( i = 0; i < NInputDimensions; i++ )
    {
    os << indent.GetNextIndent();
    for ( j = 0; j < NOutputDimensions; j++ )
      {
      os << m_Matrix[i][j] << " ";
      }
    os << std::endl;
    }

  os << indent << "Offset: " << m_Offset << std::endl;
  os << indent << "Center: " << m_Center << std::endl;
  os << indent << "Translation: " << m_Translation << std::endl;

  os << indent << "Inverse: " << std::endl;
  for ( i = 0; i < NInputDimensions; i++ )
    {
    os << indent.GetNextIndent();
    for ( j = 0; j < NOutputDimensions; j++ )
      {
      os << this->GetInverseMatrix()[i][j] << " ";
      }
    os << std::endl;
    }
  os << indent << "Singular: " << m_Singular << std::endl;
}

// Constructor with explicit arguments
template< class TScalarType, unsigned int NInputDimensions,
          unsigned int NOutputDimensions >
void
MatrixOffsetTransformBase< TScalarType, NInputDimensions, NOutputDimensions >
::SetIdentity(void)
{
  m_Matrix.SetIdentity();
  m_MatrixMTime.Modified();
  m_Offset.Fill(NumericTraits< OutputVectorValueType >::Zero);
  m_Translation.Fill(NumericTraits< OutputVectorValueType >::Zero);
  m_Center.Fill(NumericTraits< InputPointValueType >::Zero);
  m_Singular = false;
  m_InverseMatrix.SetIdentity();
  m_InverseMatrixMTime = m_MatrixMTime;
  this->Modified();
}

// Compose with another affine transformation
template< class TScalarType, unsigned int NInputDimensions,
          unsigned int NOutputDimensions >
void
MatrixOffsetTransformBase< TScalarType, NInputDimensions, NOutputDimensions >
::Compose(const Self *other, bool pre)
{
  if ( pre )
    {
    m_Offset = m_Matrix * other->m_Offset + m_Offset;
    m_Matrix = m_Matrix * other->m_Matrix;
    }
  else
    {
    m_Offset = other->m_Matrix * m_Offset + other->m_Offset;
    m_Matrix = other->m_Matrix * m_Matrix;
    }

  this->ComputeTranslation();
  this->ComputeMatrixParameters();

  m_MatrixMTime.Modified();
  this->Modified();

  return;
}

// Transform a point
template< class TScalarType, unsigned int NInputDimensions,
          unsigned int NOutputDimensions >
typename MatrixOffsetTransformBase< TScalarType,
                                    NInputDimensions,
                                    NOutputDimensions >::OutputPointType
MatrixOffsetTransformBase< TScalarType, NInputDimensions, NOutputDimensions >
::TransformPoint(const InputPointType & point) const
{
  return m_Matrix * point + m_Offset;
}

// Transform a vector
template< class TScalarType, unsigned int NInputDimensions,
          unsigned int NOutputDimensions >
typename MatrixOffsetTransformBase< TScalarType,
                                    NInputDimensions,
                                    NOutputDimensions >::OutputVectorType
MatrixOffsetTransformBase< TScalarType, NInputDimensions, NOutputDimensions >
::TransformVector(const InputVectorType & vect) const
{
  return m_Matrix * vect;
}

// Transform a vnl_vector_fixed
template< class TScalarType, unsigned int NInputDimensions,
          unsigned int NOutputDimensions >
typename MatrixOffsetTransformBase< TScalarType,
                                    NInputDimensions,
                                    NOutputDimensions >::OutputVnlVectorType
MatrixOffsetTransformBase< TScalarType, NInputDimensions, NOutputDimensions >
::TransformVector(const InputVnlVectorType & vect) const
{
  return m_Matrix * vect;
}

// Transform a variable length vector
template< class TScalarType, unsigned int NInputDimensions,
          unsigned int NOutputDimensions >
typename MatrixOffsetTransformBase< TScalarType,
                                    NInputDimensions,
                                    NOutputDimensions >::OutputVectorPixelType
MatrixOffsetTransformBase< TScalarType, NInputDimensions, NOutputDimensions >
::TransformVector(const InputVectorPixelType & vect) const
{
  const unsigned int vectorDim = vect.Size();
  vnl_vector< TScalarType > vnl_vect( vectorDim );
  vnl_matrix< TScalarType > vnl_mat( vectorDim, vect.Size(), 0.0 );

  for (unsigned int i=0; i<vectorDim; i++)
    {
    vnl_vect[i] = vect[i];
    for (unsigned int j=0; j<vectorDim; j++)
      {
      if ( (i < NInputDimensions) && (j < NInputDimensions) )
        {
        vnl_mat(i,j) = m_Matrix(i,j);
        }
      else if (i == j)
        {
        vnl_mat(i,j) = 1.0;
        }
      }
    }

  vnl_vector< TScalarType > tvect = vnl_mat * vnl_vect;
  OutputVectorPixelType outVect;
  outVect.SetSize( vectorDim );
  for (unsigned int i=0; i<vectorDim; i++)
    {
    outVect[i] = tvect(i);
    }

  return outVect;
}

// Transform a CovariantVector
template< class TScalarType, unsigned int NInputDimensions,
          unsigned int NOutputDimensions >
typename MatrixOffsetTransformBase< TScalarType,
                                    NInputDimensions,
                                    NOutputDimensions >::OutputCovariantVectorType
MatrixOffsetTransformBase< TScalarType, NInputDimensions, NOutputDimensions >
::TransformCovariantVector(const InputCovariantVectorType & vec) const
{
  OutputCovariantVectorType result;     // Converted vector

  for ( unsigned int i = 0; i < NOutputDimensions; i++ )
    {
    result[i] = NumericTraits< ScalarType >::Zero;
    for ( unsigned int j = 0; j < NInputDimensions; j++ )
      {
      result[i] += this->GetInverseMatrix()[j][i] * vec[j]; // Inverse
                                                            // transposed
      }
    }
  return result;
}

// Transform a variable length vector
template< class TScalarType, unsigned int NInputDimensions,
          unsigned int NOutputDimensions >
typename MatrixOffsetTransformBase< TScalarType,
                                    NInputDimensions,
                                    NOutputDimensions >::OutputVectorPixelType
MatrixOffsetTransformBase< TScalarType, NInputDimensions, NOutputDimensions >
::TransformCovariantVector(const InputVectorPixelType & vect) const
{

  const unsigned int vectorDim = vect.Size();
  vnl_vector< TScalarType > vnl_vect( vectorDim );
  vnl_matrix< TScalarType > vnl_mat( vectorDim, vect.Size(), 0.0 );

  for (unsigned int i=0; i<vectorDim; i++)
    {
    vnl_vect[i] = vect[i];
    for (unsigned int j=0; j<vectorDim; j++)
      {
      if ( (i < NInputDimensions) && (j < NInputDimensions) )
        {
        vnl_mat(i,j) = this->GetInverseMatrix()(j,i);
        }
      else if (i == j)
        {
        vnl_mat(i,j) = 1.0;
        }
      }
    }

  vnl_vector< TScalarType > tvect = vnl_mat * vnl_vect;
  OutputVectorPixelType outVect;
  outVect.SetSize( vectorDim );
  for (unsigned int i=0; i<vectorDim; i++)
    {
    outVect[i] = tvect(i);
    }

  return outVect;
}


// Transform a Tensor
template< class TScalarType, unsigned int NInputDimensions,
          unsigned int NOutputDimensions >
typename MatrixOffsetTransformBase< TScalarType,
                                    NInputDimensions,
<<<<<<< HEAD
                                    NOutputDimensions >::OutputTensorType
MatrixOffsetTransformBase< TScalarType, NInputDimensions, NOutputDimensions >
::TransformTensor(const InputTensorType & tensor) const
{
  //Get Tensor-space version of local transform (i.e. always 3D)
  typedef MatrixOffsetTransformBase<ScalarType, InputTensorType::Dimension, InputTensorType::Dimension> EigenVectorTransformType;
=======
                                    NOutputDimensions >::OutputDiffusionTensor3DType
MatrixOffsetTransformBase< TScalarType, NInputDimensions, NOutputDimensions >
::TransformDiffusionTensor(const InputDiffusionTensor3DType & tensor) const
{
  //Get Tensor-space version of local transform (i.e. always 3D)
  typedef MatrixOffsetTransformBase<ScalarType, InputDiffusionTensor3DType::Dimension, InputDiffusionTensor3DType::Dimension> EigenVectorTransformType;
>>>>>>> df7e1218
  typename  EigenVectorTransformType::MatrixType matrix;
  typename  EigenVectorTransformType::MatrixType dMatrix;
  matrix.Fill(0.0);
  dMatrix.Fill(0.0);
<<<<<<< HEAD
  for (unsigned int i=0; i<InputTensorType::Dimension; i++)
=======
  for (unsigned int i=0; i<InputDiffusionTensor3DType::Dimension; i++)
>>>>>>> df7e1218
    {
    matrix(i,i) = 1.0;
    dMatrix(i,i) = 1.0;
    }

  for (unsigned int i=0; i<NOutputDimensions; i++)
    {
    for (unsigned int j=0; j<NInputDimensions; j++)
      {
<<<<<<< HEAD
      if ( (i < InputTensorType::Dimension) && (j < InputTensorType::Dimension))
=======
      if ( (i < InputDiffusionTensor3DType::Dimension) && (j < InputDiffusionTensor3DType::Dimension))
>>>>>>> df7e1218
        {
        matrix(i,j) = this->GetVarInverseMatrix()(i,j);
        dMatrix(i,j) = this->GetDirectionChangeMatrix()(i,j);
        }
      }
    }

<<<<<<< HEAD
  typename InputTensorType::EigenValuesArrayType eigenValues;
  typename InputTensorType::EigenVectorsMatrixType eigenVectors;
=======
  typename InputDiffusionTensor3DType::EigenValuesArrayType eigenValues;
  typename InputDiffusionTensor3DType::EigenVectorsMatrixType eigenVectors;
>>>>>>> df7e1218
  tensor.ComputeEigenAnalysis( eigenValues, eigenVectors );

  InputTensorEigenVectorType ev1;
  InputTensorEigenVectorType ev2;
  InputTensorEigenVectorType ev3;

<<<<<<< HEAD
  for (unsigned int i=0; i<InputTensorType::Dimension; i++)
=======
  for (unsigned int i=0; i<InputDiffusionTensor3DType::Dimension; i++)
>>>>>>> df7e1218
    {
    ev1[i] = eigenVectors(2,i);
    ev2[i] = eigenVectors(1,i);
    }

  // Account for image direction changes between moving and fixed spaces
  ev1 = matrix * dMatrix * ev1;
  ev1.Normalize();

  // Get aspect of rotated e2 that is perpendicular to rotated e1
  ev2 = matrix * dMatrix * ev2;
  double dp = ev2 * ev1;
  if ( dp < 0 )
    {
    ev2 = ev2*(-1.0);
    dp = dp*(-1.0);
    }
  ev2 = ev2 - ev1*dp;
  ev2.Normalize();

  itk::CrossHelper<InputTensorEigenVectorType> vectorCross;
  ev3 = vectorCross( ev1, ev2 );

  // Outer product matrices
  typename EigenVectorTransformType::MatrixType e1;
  typename EigenVectorTransformType::MatrixType e2;
  typename EigenVectorTransformType::MatrixType e3;
<<<<<<< HEAD
  for (unsigned int i=0; i<InputTensorType::Dimension; i++)
    {
    for (unsigned int j=0; j<InputTensorType::Dimension; j++)
=======
  for (unsigned int i=0; i<InputDiffusionTensor3DType::Dimension; i++)
    {
    for (unsigned int j=0; j<InputDiffusionTensor3DType::Dimension; j++)
>>>>>>> df7e1218
      {
      e1(i,j) = eigenValues[2] * ev1[i]*ev1[j];
      e2(i,j) = eigenValues[1] * ev2[i]*ev2[j];
      e3(i,j) = eigenValues[0] * ev3[i]*ev3[j];
      }
    }

  typename EigenVectorTransformType::MatrixType rotated = e1 + e2 + e3;

<<<<<<< HEAD
  OutputTensorType result;     // Converted vector
=======
  OutputDiffusionTensor3DType result;     // Converted vector
>>>>>>> df7e1218
  result[0] = rotated(0,0);
  result[1] = rotated(0,1);
  result[2] = rotated(0,2);
  result[3] = rotated(1,1);
  result[4] = rotated(1,2);
  result[5] = rotated(2,2);

  return result;
}


// Transform a Tensor
template< class TScalarType, unsigned int NInputDimensions,
          unsigned int NOutputDimensions >
typename MatrixOffsetTransformBase< TScalarType,
                                    NInputDimensions,
                                    NOutputDimensions >::OutputVectorPixelType
MatrixOffsetTransformBase< TScalarType, NInputDimensions, NOutputDimensions >
<<<<<<< HEAD
::TransformTensor(const InputVectorPixelType & tensor) const
{
  OutputVectorPixelType result( InputTensorType::InternalDimension );     // Converted tensor
  result.Fill( 0.0 );

  InputTensorType dt(0.0);
=======
::TransformDiffusionTensor(const InputVectorPixelType & tensor) const
{
  OutputVectorPixelType result( InputDiffusionTensor3DType::InternalDimension );     // Converted tensor
  result.Fill( 0.0 );

  InputDiffusionTensor3DType dt(0.0);
>>>>>>> df7e1218
  const unsigned int tDim = tensor.Size();
  for (unsigned int i=0; i<tDim; i++)
    {
    dt[i] = tensor[i];
    }

<<<<<<< HEAD
  OutputTensorType outDT = this->TransformTensor( dt );

  for (unsigned int i=0; i<InputTensorType::InternalDimension; i++)
=======
  OutputDiffusionTensor3DType outDT = this->TransformDiffusionTensor( dt );

  for (unsigned int i=0; i<InputDiffusionTensor3DType::InternalDimension; i++)
>>>>>>> df7e1218
    {
    result[i] = outDT[i];
    }

  return result;
}


// Recompute the inverse matrix (internal)
template< class TScalarType, unsigned int NInputDimensions,
          unsigned int NOutputDimensions >
const typename MatrixOffsetTransformBase< TScalarType,
                                          NInputDimensions,
                                          NOutputDimensions >::InverseMatrixType &
MatrixOffsetTransformBase< TScalarType, NInputDimensions, NOutputDimensions >
::GetInverseMatrix(void) const
{
  // If the transform has been modified we recompute the inverse
  if ( m_InverseMatrixMTime != m_MatrixMTime )
    {
    m_Singular = false;
    try
      {
      m_InverseMatrix  = m_Matrix.GetInverse();
      }
    catch ( ... )
      {
      m_Singular = true;
      }
    m_InverseMatrixMTime = m_MatrixMTime;
    }

  return m_InverseMatrix;
}

// return an inverse transformation
template< class TScalarType, unsigned int NInputDimensions,
          unsigned int NOutputDimensions >
bool
MatrixOffsetTransformBase< TScalarType, NInputDimensions, NOutputDimensions >
::GetInverse(Self *inverse) const
{
  if ( !inverse )
    {
    return false;
    }

  this->GetInverseMatrix();
  if ( m_Singular )
    {
    return false;
    }

  inverse->m_Matrix         = this->GetInverseMatrix();
  inverse->m_InverseMatrix  = m_Matrix;
  inverse->m_Offset         = -( this->GetInverseMatrix() * m_Offset );
  inverse->ComputeTranslation();
  inverse->ComputeMatrixParameters();

  return true;
}

// Return an inverse of this transform
template< class TScalarType, unsigned int NInputDimensions,
          unsigned int NOutputDimensions >
typename MatrixOffsetTransformBase< TScalarType, NInputDimensions,
                                    NOutputDimensions >::InverseTransformBasePointer
MatrixOffsetTransformBase< TScalarType, NInputDimensions, NOutputDimensions >
::GetInverseTransform() const
{
  Pointer inv = New();

  return GetInverse(inv) ? inv.GetPointer() : NULL;
}

// Get fixed parameters
template< class TScalarType, unsigned int NInputDimensions,
          unsigned int NOutputDimensions >
void
MatrixOffsetTransformBase< TScalarType, NInputDimensions, NOutputDimensions >
::SetFixedParameters(const ParametersType & fp)
{
  this->m_FixedParameters = fp;
  InputPointType c;
  typedef typename ParametersType::ValueType ParameterValueType;
  for ( unsigned int i = 0; i < NInputDimensions; i++ )
    {
    c[i] = this->m_FixedParameters[i];
    }
  this->SetCenter (c);
}

/** Get the Fixed Parameters. */
template< class TScalarType, unsigned int NInputDimensions,
          unsigned int NOutputDimensions >
const typename MatrixOffsetTransformBase< TScalarType,
                                          NInputDimensions,
                                          NOutputDimensions >::ParametersType &
MatrixOffsetTransformBase< TScalarType, NInputDimensions, NOutputDimensions >
::GetFixedParameters(void) const
{
  this->m_FixedParameters.SetSize (NInputDimensions);
  for ( unsigned int i = 0; i < NInputDimensions; i++ )
    {
    this->m_FixedParameters[i] = this->m_Center[i];
    }
  return this->m_FixedParameters;
}

// Get parameters
template< class TScalarType, unsigned int NInputDimensions,
          unsigned int NOutputDimensions >
const typename MatrixOffsetTransformBase< TScalarType,
                                          NInputDimensions,
                                          NOutputDimensions >::ParametersType &
MatrixOffsetTransformBase< TScalarType, NInputDimensions, NOutputDimensions >
::GetParameters(void) const
{
  // Transfer the linear part
  unsigned int par = 0;

  for ( unsigned int row = 0; row < NOutputDimensions; row++ )
    {
    for ( unsigned int col = 0; col < NInputDimensions; col++ )
      {
      this->m_Parameters[par] = m_Matrix[row][col];
      ++par;
      }
    }

  // Transfer the constant part
  for ( unsigned int i = 0; i < NOutputDimensions; i++ )
    {
    this->m_Parameters[par] = m_Translation[i];
    ++par;
    }

  return this->m_Parameters;
}

// Set parameters
template< class TScalarType, unsigned int NInputDimensions,
          unsigned int NOutputDimensions >
void
MatrixOffsetTransformBase< TScalarType, NInputDimensions, NOutputDimensions >
::SetParameters(const ParametersType & parameters)
{
  if ( parameters.Size() <
       ( NOutputDimensions * NInputDimensions + NOutputDimensions ) )
    {
    itkExceptionMacro
      (<< "Error setting parameters: parameters array size ("
       << parameters.Size() << ") is less than expected "
       << " (NInputDimensions * NOutputDimensions + NOutputDimensions) "
       << " (" << NInputDimensions << " * " << NOutputDimensions
       << " + " << NOutputDimensions
       << " = " << NInputDimensions * NOutputDimensions + NOutputDimensions << ")"
      );
    }

  unsigned int par = 0;

  //Save parameters. Needed for proper operation of TransformUpdateParameters.
  if( &parameters != &(this->m_Parameters) )
    {
    this->m_Parameters = parameters;
    }

  for ( unsigned int row = 0; row < NOutputDimensions; row++ )
    {
    for ( unsigned int col = 0; col < NInputDimensions; col++ )
      {
      m_Matrix[row][col] = this->m_Parameters[par];
      ++par;
      }
    }

  // Transfer the constant part
  for ( unsigned int i = 0; i < NOutputDimensions; i++ )
    {
    m_Translation[i] = this->m_Parameters[par];
    ++par;
    }

  m_MatrixMTime.Modified();

  this->ComputeMatrix();  // Not necessary since parameters explicitly define
                          //    the matrix
  this->ComputeOffset();

  // Modified is always called since we just have a pointer to the
  // parameters and cannot know if the parameters have changed.
  this->Modified();
}

// Compute the Jacobian in one position
template< class TScalarType, unsigned int NInputDimensions,
          unsigned int NOutputDimensions >
const typename MatrixOffsetTransformBase< TScalarType, NInputDimensions, NOutputDimensions >::JacobianType &
MatrixOffsetTransformBase< TScalarType, NInputDimensions, NOutputDimensions >
::GetJacobian(const InputPointType & p) const
{
  // The Jacobian of the affine transform is composed of
  // subblocks of diagonal matrices, each one of them having
  // a constant value in the diagonal.

  GetJacobianWithRespectToParameters( p, this->m_Jacobian );
  return this->m_Jacobian;
}

// Compute the Jacobian in one position, without setting values to m_Jacobian
template< class TScalarType, unsigned int NInputDimensions,
          unsigned int NOutputDimensions >
void
MatrixOffsetTransformBase< TScalarType, NInputDimensions, NOutputDimensions >
::GetJacobianWithRespectToParameters(const InputPointType & p, JacobianType &j) const
{
  //This will not reallocate memory if the dimensions are equal
  // to the matrix's current dimensions.
  j.SetSize( NOutputDimensions, this->GetNumberOfLocalParameters() );
  j.Fill(0.0);

  // The Jacobian of the affine transform is composed of
  // subblocks of diagonal matrices, each one of them having
  // a constant value in the diagonal.
  const InputVectorType v = p - this->GetCenter();

  unsigned int blockOffset = 0;

  for ( unsigned int block = 0; block < NInputDimensions; block++ )
    {
    for ( unsigned int dim = 0; dim < NOutputDimensions; dim++ )
      {
      j(block, blockOffset + dim) = v[dim];
      }

    blockOffset += NInputDimensions;
    }

  for ( unsigned int dim = 0; dim < NOutputDimensions; dim++ )
    {
    j(dim, blockOffset + dim) = 1.0;
    }

  return;
}

//Return jacobian with respect to position.
template< class TScalarType, unsigned int NInputDimensions,
          unsigned int NOutputDimensions >
void
MatrixOffsetTransformBase< TScalarType, NInputDimensions, NOutputDimensions >
<<<<<<< HEAD
::GetJacobianWithRespectToPosition(const InputPointType  &x,
=======
::GetJacobianWithRespectToPosition(const InputPointType  &,
>>>>>>> df7e1218
                                                  JacobianType &jac) const
{
  jac.SetSize( MatrixType::RowDimensions, MatrixType::ColumnDimensions );
  for( unsigned int i=0; i < MatrixType::RowDimensions; i++ )
    {
    for( unsigned int j=0; j < MatrixType::ColumnDimensions; j++ )
      {
      jac[i][j] = this->GetMatrix()[i][j];
      }
    }
}

// Computes offset based on center, matrix, and translation variables
template< class TScalarType, unsigned int NInputDimensions,
          unsigned int NOutputDimensions >
void
MatrixOffsetTransformBase< TScalarType, NInputDimensions, NOutputDimensions >
::ComputeOffset(void)
{
  const MatrixType & matrix = this->GetMatrix();

  OffsetType offset;

  for ( unsigned int i = 0; i < NOutputDimensions; i++ )
    {
    offset[i] = m_Translation[i] + m_Center[i];
    for ( unsigned int j = 0; j < NInputDimensions; j++ )
      {
      offset[i] -= matrix[i][j] * m_Center[j];
      }
    }

  m_Offset = offset;
}

// Computes translation based on offset, matrix, and center
template< class TScalarType, unsigned int NInputDimensions,
          unsigned int NOutputDimensions >
void
MatrixOffsetTransformBase< TScalarType, NInputDimensions, NOutputDimensions >
::ComputeTranslation(void)
{
  const MatrixType & matrix = this->GetMatrix();

  OffsetType translation;

  for ( unsigned int i = 0; i < NOutputDimensions; i++ )
    {
    translation[i] = m_Offset[i] - m_Center[i];
    for ( unsigned int j = 0; j < NInputDimensions; j++ )
      {
      translation[i] += matrix[i][j] * m_Center[j];
      }
    }

  m_Translation = translation;
}

// Computes matrix - base class does nothing.  In derived classes is
//    used to convert, for example, versor into a matrix
template< class TScalarType, unsigned int NInputDimensions,
          unsigned int NOutputDimensions >
void
MatrixOffsetTransformBase< TScalarType, NInputDimensions, NOutputDimensions >
::ComputeMatrix(void)
{
  // Since parameters explicitly define the matrix in this base class, this
  // function does nothing.  Normally used to compute a matrix when
  // its parameterization (e.g., the class' versor) is modified.
}

// Computes parameters - base class does nothing.  In derived classes is
//    used to convert, for example, matrix into a versor
template< class TScalarType, unsigned int NInputDimensions,
          unsigned int NOutputDimensions >
void
MatrixOffsetTransformBase< TScalarType, NInputDimensions, NOutputDimensions >
::ComputeMatrixParameters(void)
{
  // Since parameters explicitly define the matrix in this base class, this
  // function does nothing.  Normally used to update the parameterization
  // of the matrix (e.g., the class' versor) when the matrix is explicitly
  // set.
}
} // namespace

#endif<|MERGE_RESOLUTION|>--- conflicted
+++ resolved
@@ -321,30 +321,17 @@
           unsigned int NOutputDimensions >
 typename MatrixOffsetTransformBase< TScalarType,
                                     NInputDimensions,
-<<<<<<< HEAD
-                                    NOutputDimensions >::OutputTensorType
-MatrixOffsetTransformBase< TScalarType, NInputDimensions, NOutputDimensions >
-::TransformTensor(const InputTensorType & tensor) const
-{
-  //Get Tensor-space version of local transform (i.e. always 3D)
-  typedef MatrixOffsetTransformBase<ScalarType, InputTensorType::Dimension, InputTensorType::Dimension> EigenVectorTransformType;
-=======
                                     NOutputDimensions >::OutputDiffusionTensor3DType
 MatrixOffsetTransformBase< TScalarType, NInputDimensions, NOutputDimensions >
 ::TransformDiffusionTensor(const InputDiffusionTensor3DType & tensor) const
 {
   //Get Tensor-space version of local transform (i.e. always 3D)
   typedef MatrixOffsetTransformBase<ScalarType, InputDiffusionTensor3DType::Dimension, InputDiffusionTensor3DType::Dimension> EigenVectorTransformType;
->>>>>>> df7e1218
   typename  EigenVectorTransformType::MatrixType matrix;
   typename  EigenVectorTransformType::MatrixType dMatrix;
   matrix.Fill(0.0);
   dMatrix.Fill(0.0);
-<<<<<<< HEAD
-  for (unsigned int i=0; i<InputTensorType::Dimension; i++)
-=======
   for (unsigned int i=0; i<InputDiffusionTensor3DType::Dimension; i++)
->>>>>>> df7e1218
     {
     matrix(i,i) = 1.0;
     dMatrix(i,i) = 1.0;
@@ -354,11 +341,7 @@
     {
     for (unsigned int j=0; j<NInputDimensions; j++)
       {
-<<<<<<< HEAD
-      if ( (i < InputTensorType::Dimension) && (j < InputTensorType::Dimension))
-=======
       if ( (i < InputDiffusionTensor3DType::Dimension) && (j < InputDiffusionTensor3DType::Dimension))
->>>>>>> df7e1218
         {
         matrix(i,j) = this->GetVarInverseMatrix()(i,j);
         dMatrix(i,j) = this->GetDirectionChangeMatrix()(i,j);
@@ -366,24 +349,15 @@
       }
     }
 
-<<<<<<< HEAD
-  typename InputTensorType::EigenValuesArrayType eigenValues;
-  typename InputTensorType::EigenVectorsMatrixType eigenVectors;
-=======
   typename InputDiffusionTensor3DType::EigenValuesArrayType eigenValues;
   typename InputDiffusionTensor3DType::EigenVectorsMatrixType eigenVectors;
->>>>>>> df7e1218
   tensor.ComputeEigenAnalysis( eigenValues, eigenVectors );
 
   InputTensorEigenVectorType ev1;
   InputTensorEigenVectorType ev2;
   InputTensorEigenVectorType ev3;
 
-<<<<<<< HEAD
-  for (unsigned int i=0; i<InputTensorType::Dimension; i++)
-=======
   for (unsigned int i=0; i<InputDiffusionTensor3DType::Dimension; i++)
->>>>>>> df7e1218
     {
     ev1[i] = eigenVectors(2,i);
     ev2[i] = eigenVectors(1,i);
@@ -411,15 +385,9 @@
   typename EigenVectorTransformType::MatrixType e1;
   typename EigenVectorTransformType::MatrixType e2;
   typename EigenVectorTransformType::MatrixType e3;
-<<<<<<< HEAD
-  for (unsigned int i=0; i<InputTensorType::Dimension; i++)
-    {
-    for (unsigned int j=0; j<InputTensorType::Dimension; j++)
-=======
   for (unsigned int i=0; i<InputDiffusionTensor3DType::Dimension; i++)
     {
     for (unsigned int j=0; j<InputDiffusionTensor3DType::Dimension; j++)
->>>>>>> df7e1218
       {
       e1(i,j) = eigenValues[2] * ev1[i]*ev1[j];
       e2(i,j) = eigenValues[1] * ev2[i]*ev2[j];
@@ -429,11 +397,7 @@
 
   typename EigenVectorTransformType::MatrixType rotated = e1 + e2 + e3;
 
-<<<<<<< HEAD
-  OutputTensorType result;     // Converted vector
-=======
   OutputDiffusionTensor3DType result;     // Converted vector
->>>>>>> df7e1218
   result[0] = rotated(0,0);
   result[1] = rotated(0,1);
   result[2] = rotated(0,2);
@@ -452,36 +416,21 @@
                                     NInputDimensions,
                                     NOutputDimensions >::OutputVectorPixelType
 MatrixOffsetTransformBase< TScalarType, NInputDimensions, NOutputDimensions >
-<<<<<<< HEAD
-::TransformTensor(const InputVectorPixelType & tensor) const
-{
-  OutputVectorPixelType result( InputTensorType::InternalDimension );     // Converted tensor
-  result.Fill( 0.0 );
-
-  InputTensorType dt(0.0);
-=======
 ::TransformDiffusionTensor(const InputVectorPixelType & tensor) const
 {
   OutputVectorPixelType result( InputDiffusionTensor3DType::InternalDimension );     // Converted tensor
   result.Fill( 0.0 );
 
   InputDiffusionTensor3DType dt(0.0);
->>>>>>> df7e1218
   const unsigned int tDim = tensor.Size();
   for (unsigned int i=0; i<tDim; i++)
     {
     dt[i] = tensor[i];
     }
 
-<<<<<<< HEAD
-  OutputTensorType outDT = this->TransformTensor( dt );
-
-  for (unsigned int i=0; i<InputTensorType::InternalDimension; i++)
-=======
   OutputDiffusionTensor3DType outDT = this->TransformDiffusionTensor( dt );
 
   for (unsigned int i=0; i<InputDiffusionTensor3DType::InternalDimension; i++)
->>>>>>> df7e1218
     {
     result[i] = outDT[i];
     }
@@ -734,11 +683,7 @@
           unsigned int NOutputDimensions >
 void
 MatrixOffsetTransformBase< TScalarType, NInputDimensions, NOutputDimensions >
-<<<<<<< HEAD
-::GetJacobianWithRespectToPosition(const InputPointType  &x,
-=======
 ::GetJacobianWithRespectToPosition(const InputPointType  &,
->>>>>>> df7e1218
                                                   JacobianType &jac) const
 {
   jac.SetSize( MatrixType::RowDimensions, MatrixType::ColumnDimensions );
