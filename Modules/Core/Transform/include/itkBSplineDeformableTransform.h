/*=========================================================================
 *
 *  Copyright Insight Software Consortium
 *
 *  Licensed under the Apache License, Version 2.0 (the "License");
 *  you may not use this file except in compliance with the License.
 *  You may obtain a copy of the License at
 *
 *         http://www.apache.org/licenses/LICENSE-2.0.txt
 *
 *  Unless required by applicable law or agreed to in writing, software
 *  distributed under the License is distributed on an "AS IS" BASIS,
 *  WITHOUT WARRANTIES OR CONDITIONS OF ANY KIND, either express or implied.
 *  See the License for the specific language governing permissions and
 *  limitations under the License.
 *
 *=========================================================================*/
#ifndef __itkBSplineDeformableTransform_h
#define __itkBSplineDeformableTransform_h

#include "itkConfigure.h" //Needed to determine value of ITKV3_COMPATIBILITY
#ifdef ITKV3_COMPATIBILITY

#include <iostream>
#include "itkTransform.h"
#include "itkImage.h"
#include "itkBSplineInterpolationWeightFunction.h"

namespace itk
{
/** \class BSplineDeformableTransform
 * \brief Deformable transform using a BSpline representation
 *
 * This class encapsulates a deformable transform of points from one
 * N-dimensional one space to another N-dimensional space.
 * The deformation field is modeled using B-splines.
 * A deformation is defined on a sparse regular grid of control points
 * \f$ \vec{\lambda}_j \f$ and is varied by defining a deformation
 * \f$ \vec{g}(\vec{\lambda}_j) \f$ of each control point.
 * The deformation \f$ D(\vec{x}) \f$ at any point \f$ \vec{x} \f$
 * is obtained by using a B-spline interpolation kernel.
 *
 * The deformation field grid is defined by a user specified GridRegion,
 * GridSpacing and GridOrigin. Each grid/control point has associated with it
 * N deformation coefficients \f$ \vec{\delta}_j \f$, representing the N
 * directional components of the deformation. Deformation outside the grid
 * plus support region for the BSpline interpolation is assumed to be zero.
 *
 * Additionally, the user can specified an addition bulk transform \f$ B \f$
 * such that the transformed point is given by:
 * \f[ \vec{y} = B(\vec{x}) + D(\vec{x}) \f]
 *
 * The parameters for this transform is N x N-D grid of spline coefficients.
 * The user specifies the parameters as one flat array: each N-D grid
 * is represented by an array in the same way an N-D image is represented
 * in the buffer; the N arrays are then concatentated together on form
 * a single array.
 *
 * For efficiency, this transform does not make a copy of the parameters.
 * It only keeps a pointer to the input parameters and assumes that the memory
 * is managed by the caller.
 *
 * The following illustrates the typical usage of this class:
 * \verbatim
 * typedef BSplineDeformableTransform<double,2,3> TransformType;
 * TransformType::Pointer transform = TransformType::New();
 *
 * transform->SetGridRegion( region );
 * transform->SetGridSpacing( spacing );
 * transform->SetGridOrigin( origin );
 *
 * // NB: the region must be set first before setting the parameters
 *
 * TransformType::ParametersType parameters(
 *                                       transform->GetNumberOfParameters() );
 *
 * // Fill the parameters with values
 *
 * transform->SetParameters( parameters )
 *
 * outputPoint = transform->TransformPoint( inputPoint );
 *
 * \endverbatim
 *
 * An alternative way to set the B-spline coefficients is via array of
 * images. The grid region, spacing and origin information is taken
 * directly from the first image. It is assumed that the subsequent images
 * are the same buffered region. The following illustrates the API:
 * \verbatim
 *
 * TransformType::ImageConstPointer images[2];
 *
 * // Fill the images up with values
 *
 * transform->SetCoefficientImages( images );
 * outputPoint = transform->TransformPoint( inputPoint );
 *
 * \endverbatim
 *
 * Warning: use either the SetParameters() or SetCoefficientImage()
 * API. Mixing the two modes may results in unexpected results.
 *
 * The class is templated coordinate representation type (float or double),
 * the space dimension and the spline order.
 *
 * \ingroup Transforms
 * \ingroup ITKTransform
 *
 * \wiki
 * \wikiexample{Registration/ImageRegistrationMethodBSpline,A global registration of two images}
 * \endwiki
 */
template<
  class TScalarType = double,            // Data type for scalars
  unsigned int NDimensions = 3,          // Number of dimensions
  unsigned int VSplineOrder = 3 >
// Spline order
class ITK_EXPORT BSplineDeformableTransform:
  public Transform< TScalarType, NDimensions, NDimensions >
{
public:
  /** Standard class typedefs. */
  typedef BSplineDeformableTransform                         Self;
  typedef Transform< TScalarType, NDimensions, NDimensions > Superclass;
  typedef SmartPointer< Self >                               Pointer;
  typedef SmartPointer< const Self >                         ConstPointer;

  /** New macro for creation of through the object factory. */
  static Pointer New(void);

  /** CreateAnother method will clone the existing instance of this type,
   * including its internal member variables. */
  virtual::itk::LightObject::Pointer CreateAnother(void) const;

  /** Run-time type information (and related methods). */
  itkTypeMacro(BSplineDeformableTransform, Transform);

  /** Dimension of the domain space. */
  itkStaticConstMacro(SpaceDimension, unsigned int, NDimensions);

  /** The BSpline order. */
  itkStaticConstMacro(SplineOrder, unsigned int, VSplineOrder);

  /** Standard scalar type for this class. */
  typedef typename Superclass::ScalarType ScalarType;

  /** Standard parameters container. */
  typedef typename Superclass::ParametersType ParametersType;

  /** Standard Jacobian container. */
  typedef typename Superclass::JacobianType JacobianType;

  /** Standard vector type for this class. */
  typedef Vector< TScalarType,
                  itkGetStaticConstMacro(SpaceDimension) > InputVectorType;
  typedef Vector< TScalarType,
                  itkGetStaticConstMacro(SpaceDimension) > OutputVectorType;

  /** Standard covariant vector type for this class. */
  typedef CovariantVector< TScalarType,
                           itkGetStaticConstMacro(SpaceDimension) > InputCovariantVectorType;
  typedef CovariantVector< TScalarType,
                           itkGetStaticConstMacro(SpaceDimension) > OutputCovariantVectorType;

  /** Standard vnl_vector type for this class. */
  typedef vnl_vector_fixed< TScalarType,
                            itkGetStaticConstMacro(SpaceDimension) > InputVnlVectorType;
  typedef vnl_vector_fixed< TScalarType,
                            itkGetStaticConstMacro(SpaceDimension) > OutputVnlVectorType;

  /** Standard coordinate point type for this class. */
  typedef Point< TScalarType,
                 itkGetStaticConstMacro(SpaceDimension) > InputPointType;
  typedef Point< TScalarType,
                 itkGetStaticConstMacro(SpaceDimension) > OutputPointType;

  /** This method sets the parameters of the transform.
   * For a BSpline deformation transform, the parameters are the BSpline
   * coefficients on a sparse grid.
   *
   * The parameters are N number of N-D grid of coefficients. Each N-D grid
   * is represented as a flat array of doubles
   * (in the same configuration as an itk::Image).
   * The N arrays are then concatenated to form one parameter array.
   *
   * For efficiency, this transform does not make a copy of the parameters.
   * It only keeps a pointer to the input parameters. It assumes that the memory
   * is managed by the caller. Use SetParametersByValue to force the transform
   * to call copy the parameters.
   *
   * This method wraps each grid as itk::Image's using the user specified
   * grid region, spacing and origin.
   * NOTE: The grid region, spacing and origin must be set first.
   *
   */
  void SetParameters(const ParametersType & parameters);

  /** This method sets the fixed parameters of the transform.
   * For a BSpline deformation transform, the parameters are the following:
   *    Grid Size, Grid Origin, and Grid Spacing
   *
   * The fixed parameters are the three times the size of the templated
   * dimensions.
   * This function has the effect of make the following calls:
   *       transform->SetGridSpacing( spacing );
   *       transform->SetGridOrigin( origin );
   *       transform->SetGridDirection( direction );
   *       transform->SetGridRegion( bsplineRegion );
   *
   * This function was added to allow the transform to work with the
   * itkTransformReader/Writer I/O filters.
   *
   */
  void SetFixedParameters(const ParametersType & parameters);

  /** This method sets the parameters of the transform.
   * For a BSpline deformation transform, the parameters are the BSpline
   * coefficients on a sparse grid.
   *
   * The parameters are N number of N-D grid of coefficients. Each N-D grid
   * is represented as a flat array of doubles
   * (in the same configuration as an itk::Image).
   * The N arrays are then concatenated to form one parameter array.
   *
   * This methods makes a copy of the parameters while for
   * efficiency the SetParameters method does not.
   *
   * This method wraps each grid as itk::Image's using the user specified
   * grid region, spacing and origin.
   * NOTE: The grid region, spacing and origin must be set first.
   *
   */
  void SetParametersByValue(const ParametersType & parameters);

  /** This method can ONLY be invoked AFTER calling SetParameters().
   *  This restriction is due to the fact that the BSplineDeformableTransform
   *  does not copy the array of paramters internally, instead it keeps a
   *  pointer to the user-provided array of parameters. This method is also
   *  in violation of the const-correctness of the parameters since the
   *  parameter array has been passed to the transform on a 'const' basis but
   *  the values get modified when the user invokes SetIdentity().
   */
  void SetIdentity();

  /** Get the Transformation Parameters. */
  virtual const ParametersType & GetParameters(void) const;

  /** Get the Transformation Fixed Parameters. */
  virtual const ParametersType & GetFixedParameters(void) const;

  /** Parameters as SpaceDimension number of images. */
  typedef typename ParametersType::ValueType                         ParametersValueType;
  typedef Image< ParametersValueType, itkGetStaticConstMacro(SpaceDimension) > ImageType;
  typedef typename ImageType::Pointer                                ImagePointer;
  typedef typename itk::FixedArray<ImagePointer,NDimensions>         CoefficientImageArray;

  /** Get the array of coefficient images. */
  virtual CoefficientImageArray GetCoefficientImage()
  { return m_CoefficientImage; }
  virtual const CoefficientImageArray GetCoefficientImage() const
  { return m_CoefficientImage; }

  /** Set the array of coefficient images.
   *
   * This is an alternative API for setting the BSpline coefficients
   * as an array of SpaceDimension images. The grid region spacing
   * and origin is taken from the first image. It is assume that
   * the buffered region of all the subsequent images are the same
   * as the first image. Note that no error checking is done.
   *
   * Warning: use either the SetParameters() or SetCoefficientImage()
   * API. Mixing the two modes may results in unexpected results.
   *
   */
  virtual void SetCoefficientImage(const CoefficientImageArray & images);

  /** Typedefs for specifying the extent of the grid. */
  typedef ImageRegion< itkGetStaticConstMacro(SpaceDimension) > RegionType;

  typedef typename RegionType::IndexType    IndexType;
  typedef typename RegionType::SizeType     SizeType;
  typedef typename ImageType::SpacingType   SpacingType;
  typedef typename ImageType::DirectionType DirectionType;
  typedef typename ImageType::PointType     OriginType;

  /** This method specifies the region over which the grid resides. */
  virtual void SetGridRegion(const RegionType & region);

  itkGetConstMacro(GridRegion, RegionType);

  /** This method specifies the grid spacing or resolution. */
  virtual void SetGridSpacing(const SpacingType & spacing);

  itkGetConstMacro(GridSpacing, SpacingType);

  /** This method specifies the grid directions . */
  virtual void SetGridDirection(const DirectionType & spacing);

  itkGetConstMacro(GridDirection, DirectionType);

  /** This method specifies the grid origin. */
  virtual void SetGridOrigin(const OriginType & origin);

  itkGetConstMacro(GridOrigin, OriginType);

  /** Typedef of the bulk transform. */
  typedef Transform< ScalarType, itkGetStaticConstMacro(SpaceDimension),
                     itkGetStaticConstMacro(SpaceDimension) > BulkTransformType;
  typedef typename BulkTransformType::ConstPointer BulkTransformPointer;

  /** This method specifies the bulk transform to be applied.
   * The default is the identity transform.
   */
  itkSetConstObjectMacro(BulkTransform, BulkTransformType);
  itkGetConstObjectMacro(BulkTransform, BulkTransformType);

  /** Transform points by a BSpline deformable transformation. */
  OutputPointType  TransformPoint(const InputPointType  & point) const;

  /** Interpolation weights function type. */
  typedef BSplineInterpolationWeightFunction< ScalarType,
                                              itkGetStaticConstMacro(SpaceDimension),
                                              itkGetStaticConstMacro(SplineOrder) > WeightsFunctionType;
  typedef typename WeightsFunctionType::WeightsType WeightsType;
  typedef typename WeightsFunctionType::ContinuousIndexType
  ContinuousIndexType;

  /** Parameter index array type. */
  typedef Array< unsigned long > ParameterIndexArrayType;

  /** Transform points by a BSpline deformable transformation.
   * On return, weights contains the interpolation weights used to compute the
   * deformation and indices of the x (zeroth) dimension coefficient parameters
   * in the support region used to compute the deformation.
   * Parameter indices for the i-th dimension can be obtained by adding
   * ( i * this->GetNumberOfParametersPerDimension() ) to the indices array.
   */
  virtual void TransformPoint(const InputPointType & inputPoint,
                              OutputPointType & outputPoint,
                              WeightsType & weights,
                              ParameterIndexArrayType & indices,
                              bool & inside) const;

  virtual void GetJacobian(const InputPointType & inputPoint,
                           WeightsType & weights,
                           ParameterIndexArrayType & indices
                           ) const;

  /** Get number of weights. */
  unsigned long GetNumberOfWeights() const
  { return m_WeightsFunction->GetNumberOfWeights(); }

  /** Method to transform a vector -
   *  not applicable for this type of transform. */
  virtual OutputVectorType TransformVector(const InputVectorType &) const
  {
    itkExceptionMacro(<< "Method not applicable for deformable transform.");
    return OutputVectorType();
  }

  /** Method to transform a vnl_vector -
   *  not applicable for this type of transform */
  virtual OutputVnlVectorType TransformVector(const InputVnlVectorType &) const
  {
    itkExceptionMacro(<< "Method not applicable for deformable transform. ");
    return OutputVnlVectorType();
  }

  /** Method to transform a CovariantVector -
   *  not applicable for this type of transform */
  virtual OutputCovariantVectorType TransformCovariantVector(
    const InputCovariantVectorType &) const
  {
    itkExceptionMacro(<< "Method not applicable for deformable transfrom. ");
    return OutputCovariantVectorType();
  }

  /** Compute the Jacobian Matrix of the transformation at one point */
  virtual const JacobianType & GetJacobian(const InputPointType  & point) const;

<<<<<<< HEAD
  /** This is a thread-safe version for GetJacobian(). Otherwise,
   *  m_Jacobian could be changed for different values in different threads.
   *  This is also used for efficient computation of a point-local jacobian
   *  for dense transforms.
   *  \c j is assumed to be thread-local variable, otherwise memory corruption
   *  will most likely occur during multi-threading.
   *  To avoid repeatitive memory allocation, pass in 'j' with its size
   *  already set.
   * \warning Not yet implemented. When implementing, be careful to avoid
   * use of m_Jacobian, using \c j instead. Then modify GetJacobian to
   * call this method with m_Jacobian for backwards compatibility. */
=======
  /** NOT IMPLEMENTED: */
>>>>>>> df7e1218
  virtual void GetJacobianWithRespectToParameters(const InputPointType  &p,
                                                  JacobianType &j) const
  { itkExceptionMacro("GetJacobianWithRespectToParameters "
                      "not yet implemented."); }

<<<<<<< HEAD
=======
  /** NOT IMPLEMENTED: */
  virtual void GetJacobianWithRespectToPosition(const InputPointType  &p,
                                                  JacobianType &j) const
  { itkExceptionMacro("GetJacobianWithRespectToPosition "
                      "not yet implemented."); }

>>>>>>> df7e1218
  /** Return the number of parameters that completely define the Transfom */
  virtual unsigned int GetNumberOfParameters(void) const;

  /** Return the number of parameters per dimension */
  unsigned int GetNumberOfParametersPerDimension(void) const;

  /** Return the number of local parameters */
  virtual unsigned int GetNumberOfLocalParameters(void) const
  { itkExceptionMacro("GetNumberOfLocalParameters not yet implemented."); }

  /** Return the region of the grid wholly within the support region */
  itkGetConstReferenceMacro(ValidRegion, RegionType);

  /** Indicates that this transform is linear. That is, given two
   * points P and Q, and scalar coefficients a and b, then
   *
   *           T( a*P + b*Q ) = a * T(P) + b * T(Q)
   */
  virtual bool IsLinear() const { return false; }

  unsigned int GetNumberOfAffectedWeights() const;

protected:
  /** Print contents of an BSplineDeformableTransform. */
  void PrintSelf(std::ostream & os, Indent indent) const;

  BSplineDeformableTransform();
  virtual ~BSplineDeformableTransform();

  /** Allow subclasses to access and manipulate the weights function. */
  itkSetObjectMacro(WeightsFunction, WeightsFunctionType);
  itkGetObjectMacro(WeightsFunction, WeightsFunctionType);

  /** Wrap flat array into images of coefficients. */
  void WrapAsImages();

private:
  void SetFixedParametersRegionFromCoefficientImageInformation() const;
  void SetFixedParametersOriginFromCoefficientImageInformation() const;
  void SetFixedParametersSpacingFromCoefficientImageInformation() const;
  void SetFixedParametersDirectionFromCoefficientImageInformation() const;
  void SetFixedParametersFromCoefficientImageInformation() const;
  void SetCoefficientImageInformationFromFixedParameters();
  void UpdateValidGridRegion();

  BSplineDeformableTransform(const Self &); //purposely not implemented
  void operator=(const Self &);             //purposely not implemented

  CoefficientImageArray ArrayOfImagePointerGeneratorHelper(void) const;

  /** The bulk transform. */
  BulkTransformPointer m_BulkTransform;

  RegionType m_ValidRegion;

  /** Variables defining the interpolation support region. */
  unsigned long m_Offset;
  bool          m_SplineOrderOdd;
  SizeType      m_SupportSize;
  IndexType     m_ValidRegionLast;
  IndexType     m_ValidRegionFirst;

  //NOTE:  There is a natural duality between the
  //       two representations of of the coefficients
  //       whereby the m_InternalParametersBuffer is
  //       needed to fit into the optimization framework
  //       and the m_CoefficientImage is needed for
  //       the Jacobian computations.  This implementation
  //       is an attempt to remove as much redundancy as possible
  //       and share as much information between the two
  //       instances as possible.
  //
  /** Array of images representing the B-spline coefficients
   *  in each dimension wrapped from the flat parameters in
   *  m_InternalParametersBuffer
   */
  CoefficientImageArray m_CoefficientImage;

  /** The variables defining the coefficient grid domain for the
   * InternalParametersBuffer are taken from the m_CoefficientImage[0]
   * image, and must be kept in sync with them. by using
   * references to that instance, this is more naturally enforced
   * and does not introduce a speed penalty of dereferencing
   * through the pointers (although it does enforce some
   * internal class syncronization).
   */
  const RegionType    & m_GridRegion;
  const OriginType    & m_GridOrigin;
  const SpacingType   & m_GridSpacing;
  const DirectionType & m_GridDirection;

  /** Keep a pointer to the input parameters. */
  const ParametersType *m_InputParametersPointer;

  /** Internal parameters buffer. */
  ParametersType m_InternalParametersBuffer;

  /** Jacobian as SpaceDimension number of images. */
  typedef typename JacobianType::ValueType JacobianPixelType;
  typedef Image< JacobianPixelType,
                 itkGetStaticConstMacro(SpaceDimension) > JacobianImageType;
  typedef typename itk::FixedArray<typename JacobianImageType::Pointer,NDimensions> JacobianImageArrayType;

  JacobianImageArrayType m_JacobianImage;

  /** Keep track of last support region used in computing the Jacobian
   * for fast resetting of Jacobian to zero.
   */
  mutable IndexType m_LastJacobianIndex;

  /** Pointer to function used to compute Bspline interpolation weights. */
  typename WeightsFunctionType::Pointer m_WeightsFunction;

  /** Check if a continuous index is inside the valid region. */
  bool InsideValidRegion(const ContinuousIndexType & index) const;
}; //class BSplineDeformableTransform
}  // namespace itk

// Define instantiation macro for this template.
#define ITK_TEMPLATE_BSplineDeformableTransform(_, EXPORT, TypeX, TypeY)     \
  namespace itk                                                              \
  {                                                                          \
  _( 3 ( class EXPORT BSplineDeformableTransform< ITK_TEMPLATE_3 TypeX > ) ) \
  namespace Templates                                                        \
  {                                                                          \
  typedef BSplineDeformableTransform< ITK_TEMPLATE_3 TypeX >                 \
  BSplineDeformableTransform##TypeY;                                       \
  }                                                                          \
  }

#if ITK_TEMPLATE_EXPLICIT
//template < class TScalarType, unsigned int NDimensions, unsigned int
// VSplineOrder >
//   const unsigned int itk::BSplineDeformableTransform<TScalarType,
// NDimensions, VSplineOrder >::SpaceDimension;
//template < class TScalarType, unsigned int NDimensions, unsigned int
// VSplineOrder >
//   const unsigned int itk::BSplineDeformableTransform<TScalarType,
// NDimensions, VSplineOrder >::SplineOrder;
#include "Templates/itkBSplineDeformableTransform+-.h"
#endif

#if ITK_TEMPLATE_TXX
#include "itkBSplineDeformableTransform.hxx"
#endif


#else  // def ITKV3_COMPATIBILITY
#error "itkBSplineDeformableTransform.h should only be included for ITKv3 compatibility. Build with ITKV3_COMPATIBILITY=ON to use this"
#endif // def ITKV3_COMPATIBILITY
#endif /* __itkBSplineDeformableTransform_h */<|MERGE_RESOLUTION|>--- conflicted
+++ resolved
@@ -378,35 +378,18 @@
   /** Compute the Jacobian Matrix of the transformation at one point */
   virtual const JacobianType & GetJacobian(const InputPointType  & point) const;
 
-<<<<<<< HEAD
-  /** This is a thread-safe version for GetJacobian(). Otherwise,
-   *  m_Jacobian could be changed for different values in different threads.
-   *  This is also used for efficient computation of a point-local jacobian
-   *  for dense transforms.
-   *  \c j is assumed to be thread-local variable, otherwise memory corruption
-   *  will most likely occur during multi-threading.
-   *  To avoid repeatitive memory allocation, pass in 'j' with its size
-   *  already set.
-   * \warning Not yet implemented. When implementing, be careful to avoid
-   * use of m_Jacobian, using \c j instead. Then modify GetJacobian to
-   * call this method with m_Jacobian for backwards compatibility. */
-=======
   /** NOT IMPLEMENTED: */
->>>>>>> df7e1218
   virtual void GetJacobianWithRespectToParameters(const InputPointType  &p,
                                                   JacobianType &j) const
   { itkExceptionMacro("GetJacobianWithRespectToParameters "
                       "not yet implemented."); }
 
-<<<<<<< HEAD
-=======
   /** NOT IMPLEMENTED: */
   virtual void GetJacobianWithRespectToPosition(const InputPointType  &p,
                                                   JacobianType &j) const
   { itkExceptionMacro("GetJacobianWithRespectToPosition "
                       "not yet implemented."); }
 
->>>>>>> df7e1218
   /** Return the number of parameters that completely define the Transfom */
   virtual unsigned int GetNumberOfParameters(void) const;
 
