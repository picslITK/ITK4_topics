/*=========================================================================
 *
 *  Copyright Insight Software Consortium
 *
 *  Licensed under the Apache License, Version 2.0 (the "License");
 *  you may not use this file except in compliance with the License.
 *  You may obtain a copy of the License at
 *
 *         http://www.apache.org/licenses/LICENSE-2.0.txt
 *
 *  Unless required by applicable law or agreed to in writing, software
 *  distributed under the License is distributed on an "AS IS" BASIS,
 *  WITHOUT WARRANTIES OR CONDITIONS OF ANY KIND, either express or implied.
 *  See the License for the specific language governing permissions and
 *  limitations under the License.
 *
 *=========================================================================*/
#ifndef __itkTransform_h
#define __itkTransform_h

#include "itkTransformBase.h"
#include "itkVector.h"
#include "itkSymmetricSecondRankTensor.h"
#include "itkDiffusionTensor3D.h"
#include "itkVariableLengthVector.h"
#include "vnl/vnl_vector_fixed.h"
#include "itkMatrix.h"
<<<<<<< HEAD
#include "itkIndex.h"
=======
>>>>>>> df7e1218

namespace itk
{
/** \class Transform
 * \brief Transform points and vectors from an input space to an output space.
 *
 * This abstract class defines the generic interface for a geometric
 * transformation from one space to another. The class provides methods
 * for mapping points, vectors and covariant vectors from the input space
 * to the output space.
 *
 * Given that transformations are not necessarily invertible, this basic
 * class does not provide the methods for back transformation. Back transform
 * methods are implemented in derived classes where appropriate.
 *
 * \par Registration Framework Support
 * Typically a Transform class has several methods for setting its
 * parameters. For use in the registration framework, the parameters must
 * also be represented by an array of doubles to allow communication
 * with generic optimizers. The Array of transformation parameters is set using
 * the SetParameters() method.
 *
 * Another requirement of the registration framework is the computation
 * of the transform Jacobian. In general, an ImageToImageMetric requires
 * the knowledge of the Jacobian in order to compute the metric derivatives.
 * The Jacobian is a matrix whose element are the partial derivatives
 * of the output point with respect to the array of parameters that defines
 * the transform.
 *
 * Subclasses must provide implementations for:
 *   OutputPointType           TransformPoint(const InputPointType  &) const
 *   OutputVectorType          TransformVector(const InputVectorType &) const
 *   OutputVnlVectorType       TransformVector(const InputVnlVectorType &) const
 *   OutputCovariantVectorType TransformCovariantVector(const InputCovariantVectorType &) const
 *   void                      SetParameters(const ParametersType &)
 *   void                      SetFixedParameters(const ParametersType &)
<<<<<<< HEAD
 *   const                     JacobianType & GetJacobian(const InputPointType  &) const
 *   void                      GetJacobianWithRespectToParameters(const InputPointType &,
 *                                                                JacobianType &) const
=======
 *   const                     JacobianType & GetJacobian(
 *                                              const InputPointType  &) const
 *   void                      GetJacobianWithRespectToParameters(
 *                                                     const InputPointType &,
 *                                                       JacobianType &) const
 *   void                      GetJacobianWithRespectToPosition(
 *                                                  const InputPointType & x,
 *                                                JacobianType &j ) const;
 *
 * Since TranformVector and TransformCovariantVector have multiple
 * overloaded methods from the base class, subclasses must specify:
 *  using Superclass::TransformVector;
 *  using Superclass::TransformCovariantVector;
>>>>>>> df7e1218
 *
 * \ingroup Transforms
 *
 * \ingroup ITKTransform
 */
template< class TScalarType,
          unsigned int NInputDimensions = 3,
          unsigned int NOutputDimensions = 3 >
class ITK_EXPORT Transform:public TransformBase
{
public:
  /** Standard class typedefs. */
  typedef Transform                     Self;
  typedef TransformBase                 Superclass;
  typedef SmartPointer< Self >          Pointer;
  typedef SmartPointer< const Self >    ConstPointer;

  /** Run-time type information (and related methods). */
  itkTypeMacro(Transform, TransformBase);

  /** Dimension of the domain space. */
  itkStaticConstMacro(InputSpaceDimension, unsigned int, NInputDimensions);
  itkStaticConstMacro(OutputSpaceDimension, unsigned int, NOutputDimensions);

  /** Get the size of the input space */
  unsigned int GetInputSpaceDimension(void) const { return NInputDimensions; }

  /** Get the size of the output space */
  unsigned int GetOutputSpaceDimension(void) const { return NOutputDimensions; }

  /** Type of the scalar representing coordinate and vector elements. */
  typedef  TScalarType ScalarType;

  /** Type of the input parameters. */
  typedef  typename Superclass::ParametersType      ParametersType;
  typedef  typename Superclass::ParametersValueType ParametersValueType;
  typedef  Array< ParametersValueType >             DerivativeType;

  /** Type of the Jacobian matrix. */
  typedef  Array2D< ParametersValueType > JacobianType;

  /** Standard vector type for this class. */
  typedef Vector< TScalarType, NInputDimensions >  InputVectorType;
  typedef Vector< TScalarType, NOutputDimensions > OutputVectorType;

  /** Standard variable length vector type for this class
   *  this provides an interface for the VectorImage class */
  typedef VariableLengthVector< TScalarType >      InputVectorPixelType;
  typedef VariableLengthVector< TScalarType >      OutputVectorPixelType;

  /* Standard tensor type for this class */
<<<<<<< HEAD
  typedef DiffusionTensor3D< TScalarType >         InputTensorType;
  typedef DiffusionTensor3D< TScalarType >         OutputTensorType;

  typedef SymmetricSecondRankTensor< TScalarType, 3 >   InputTensorMatrixType;
  typedef SymmetricSecondRankTensor< TScalarType, 3 >   OutputTensorMatrixType;

  typedef CovariantVector<TScalarType, InputTensorType::Dimension>
                                                    InputTensorEigenVectorType;
  typedef CovariantVector<TScalarType, OutputTensorType::Dimension>
                                                    OutputTensorEigenVectorType;
=======
  typedef DiffusionTensor3D< TScalarType >         InputDiffusionTensor3DType;
  typedef DiffusionTensor3D< TScalarType >         OutputDiffusionTensor3DType;
>>>>>>> df7e1218

  /** Standard covariant vector type for this class */
  typedef CovariantVector< TScalarType, NInputDimensions >
                                                    InputCovariantVectorType;
  typedef CovariantVector< TScalarType, NOutputDimensions >
                                                    OutputCovariantVectorType;

  /** Standard vnl_vector type for this class. */
  typedef vnl_vector_fixed< TScalarType, NInputDimensions > InputVnlVectorType;
  typedef vnl_vector_fixed< TScalarType, NOutputDimensions >
                                                            OutputVnlVectorType;

  /** Standard coordinate point type for this class */
  typedef Point< TScalarType, NInputDimensions >  InputPointType;
  typedef Point< TScalarType, NOutputDimensions > OutputPointType;

  /** Input index type for this class */
  typedef Index< NInputDimensions > InputIndexType;

  /** Base inverse transform type. This type should not be changed to the
   * concrete inverse transform type or inheritance would be lost. */
  typedef Transform<
    TScalarType, NOutputDimensions, NInputDimensions > InverseTransformBaseType;

  typedef typename InverseTransformBaseType::Pointer
                                                    InverseTransformBasePointer;

  typedef Matrix< TScalarType,
                  itkGetStaticConstMacro(OutputSpaceDimension),
<<<<<<< HEAD
                  itkGetStaticConstMacro(InputSpaceDimension) >
                                                                MatrixType;

  typedef Matrix<double,
                 itkGetStaticConstMacro(OutputSpaceDimension),
                 itkGetStaticConstMacro(OutputSpaceDimension) > OutputDirectionMatrix;
  typedef Matrix<double,
                 itkGetStaticConstMacro(InputSpaceDimension),
                 itkGetStaticConstMacro(InputSpaceDimension) > InputDirectionMatrix;
  typedef Matrix<double,
                 itkGetStaticConstMacro(OutputSpaceDimension),
                 itkGetStaticConstMacro(InputSpaceDimension) > DirectionChangeMatrix;

=======
                  itkGetStaticConstMacro(InputSpaceDimension) >     MatrixType;

  typedef Matrix<double,
                 itkGetStaticConstMacro(OutputSpaceDimension),
                 itkGetStaticConstMacro(OutputSpaceDimension) >
                                                         OutputDirectionMatrix;
  typedef Matrix<double,
                 itkGetStaticConstMacro(InputSpaceDimension),
                 itkGetStaticConstMacro(InputSpaceDimension) >
                                                          InputDirectionMatrix;
  typedef Matrix<double,
                 itkGetStaticConstMacro(OutputSpaceDimension),
                 itkGetStaticConstMacro(InputSpaceDimension) >
                                                         DirectionChangeMatrix;
>>>>>>> df7e1218

  void SetDirectionChange( const OutputDirectionMatrix fixedDir,
                           const InputDirectionMatrix  movingDir );

<<<<<<< HEAD
  void SetDirectionChangeMatrix( const DirectionChangeMatrix changeDir )
    { m_DirectionChange = changeDir; }
=======
  void SetDirectionChangeMatrix( const DirectionChangeMatrix & changeDir )
    { m_DirectionChange = changeDir; this->Modified(); }
>>>>>>> df7e1218

  DirectionChangeMatrix GetDirectionChangeMatrix( void ) const
    { return m_DirectionChange; }

  /**  Method to transform a point.
   * \warning This method must be thread-safe. See, e.g., its use
   * in ResampleImageFilter.
   */
  virtual OutputPointType TransformPoint(const InputPointType  &) const = 0;

  /** Method to transform a point given its index, returning a point.
   * Useful only for certain transforms, e.g. DeformationFieldTransform.
   * This method is provided for speed optimization, to avoid cost of
   * interpolation when a dense transform's domain is aligned with
   * the input domain.
   * This method throws an exception unless overridden by a dervied class.
   */
  virtual OutputPointType TransformIndex(const InputIndexType &) const
  { itkExceptionMacro("TransformAtIndex not implemented for class "
                      << this->GetNameOfClass() ); }

  /**  Method to transform a vector. */
  virtual OutputVectorType  TransformVector(const InputVectorType &) const = 0;

<<<<<<< HEAD
  /** Method to transform a vector at a given location*/
  virtual OutputVectorType    TransformVector(
                              const InputVectorType & vector,
                              const InputPointType & itkNotUsed(point) ) const
    { return TransformVector( vector ); }
=======
  /** Method to transform a vector at a given location.
   * For global transforms, \c point is ignored and \c TransformVector( vector )
   * is called. Local transforms (e.g. deformation
   * field transform) must override and provide required behavior. */
  virtual OutputVectorType    TransformVector(
                              const InputVectorType & vector,
                              const InputPointType & itkNotUsed(point) ) const
  { return TransformVector( vector ); }
>>>>>>> df7e1218

  /**  Method to transform a vnl_vector. */
  virtual OutputVnlVectorType TransformVector(const InputVnlVectorType &)
                                                                     const = 0;

<<<<<<< HEAD
  virtual OutputVnlVectorType    TransformVector(
                              const InputVnlVectorType & vector,
                              const InputPointType & itkNotUsed(point) ) const
    { return TransformVector( vector ); }

  /** Method to transform a vector stored in a VectorImage.  */
  virtual OutputVectorPixelType TransformVector(
                                    const InputVectorPixelType & vector ) const
  { return vector; }

  /** Method to transform a vector stored in a VectorImage.  */
=======
  /** Method to transform a vnl_vector, at a point.
   * For global transforms, \c point is ignored and \c TransformVector( vector )
   * is called. Local transforms (e.g. deformation
   * field transform) must override and provide required behavior. */
  virtual OutputVnlVectorType TransformVector(
                              const InputVnlVectorType & vector,
                              const InputPointType & itkNotUsed(point) ) const
  { return TransformVector( vector ); }

  /** Method to transform a vector stored in a VectorImage.  */
  virtual OutputVectorPixelType TransformVector(
                       const InputVectorPixelType & itkNotUsed(vector) ) const
  { itkExceptionMacro( "TransformVector( const InputVectorPixelType & ) is "
                       "unimplemented for " << this->GetNameOfClass() ); }

  /** Method to transform a vector stored in a VectorImage, at a point.
   * For global transforms, \c point is ignored and \c TransformVector( vector )
   * is called. Local transforms (e.g. deformation
   * field transform) must override and provide required behavior. */
>>>>>>> df7e1218
  virtual OutputVectorPixelType TransformVector(
                              const InputVectorPixelType & vector,
                              const InputPointType & itkNotUsed(point) ) const
  { return TransformVector( vector ); }

  /**  Method to transform a CovariantVector. */
  virtual OutputCovariantVectorType TransformCovariantVector(
                                   const InputCovariantVectorType &) const = 0;

  /** Method to transform a CovariantVector, using a point. Global transforms
   * can ignore the \c point parameter. Local transforms (e.g. deformation
   * field transform) must override and provide required behavior.
   * By default, \c point is ignored and
   * \c TransformCovariantVector(vector) is called */
  virtual OutputCovariantVectorType TransformCovariantVector(
                                     const InputCovariantVectorType & vector,
                                     const InputPointType & itkNotUsed(point) )
                                                                          const
  { return TransformCovariantVector( vector ); }

  /**  Method to transform a CovariantVector stored in a VectorImage. */
  virtual OutputVectorPixelType TransformCovariantVector(
<<<<<<< HEAD
                                     const InputVectorPixelType & vector) const
  { return vector; }
=======
                        const InputVectorPixelType & itkNotUsed(vector) ) const
  { itkExceptionMacro( "TransformCovariantVector(const InputVectorPixelType &)"
                       "is unimplemented for " << this->GetNameOfClass() ); }
>>>>>>> df7e1218

  /** Method to transform a CovariantVector, using a point. Global transforms
   * can ignore the \c point parameter. Local transforms (e.g. deformation
   * field transform) must override and provide required behavior.
   * By default, \c point is ignored and \c TransformCovariantVector(vector) is
   * called */
  virtual OutputVectorPixelType TransformCovariantVector(
                                     const InputVectorPixelType & vector,
                                     const InputPointType & itkNotUsed(point) )
                                                                          const
  { return TransformCovariantVector( vector ); }

  /** Method to transform a diffusion tensor */
<<<<<<< HEAD
  virtual OutputTensorType TransformTensor( const InputTensorType & tensor )
                                                                          const
  { return tensor; }

  /** Method to transform a diffusion tensor  */
  virtual OutputTensorType TransformTensor(
                               const InputTensorType & tensor,
                               const InputPointType & itkNotUsed(point) ) const
  { return tensor; }

  /** Method to transform a diffusion tensor stored in a VectorImage */
  virtual OutputVectorPixelType TransformTensor(
                                    const InputVectorPixelType & tensor ) const
  { return tensor; }

  /** Method to transform a diffusion tensor stored in a VectorImage */
  virtual OutputVectorPixelType TransformTensor(
                               const InputVectorPixelType & tensor,
                               const InputPointType & itkNotUsed(point) ) const
  { return tensor; }
=======
  virtual OutputDiffusionTensor3DType TransformDiffusionTensor(
                        const InputDiffusionTensor3DType & itkNotUsed(tensor) )
                                                                          const
  { itkExceptionMacro(
            "TransformDiffusionTensor( const InputDiffusionTensor3DType & ) is "
                            "unimplemented for " << this->GetNameOfClass() ); }

  /** Method to transform a diffusion tensor at a point. Global transforms
   * can ignore the \c point parameter. Local transforms (e.g. deformation
   * field transform) must override and provide required behavior.
   * By default, \c point is ignored and \c TransformDiffusionTensor(tensor) is
   * called */
  virtual OutputDiffusionTensor3DType TransformDiffusionTensor(
                            const InputDiffusionTensor3DType & itkNotUsed(tensor),
                            const InputPointType & itkNotUsed(point) ) const
  { itkExceptionMacro(
      "TransformDiffusionTensor( const InputDiffusionTensor3DType &, const "
      "InputPointType & ) is unimplemented for " << this->GetNameOfClass() ); }

  /** Method to transform a diffusion tensor stored in a VectorImage */
  virtual OutputVectorPixelType TransformDiffusionTensor(
                        const InputVectorPixelType & itkNotUsed(tensor) ) const
  { itkExceptionMacro(
                "TransformDiffusionTensor( const InputVectorPixelType & ) is "
                            "unimplemented for " << this->GetNameOfClass() ); }

  /** Method to transform a diffusion tensor stored in a VectorImage, at
   * a point.  Global transforms
   * can ignore the \c point parameter. Local transforms (e.g. deformation
   * field transform) must override and provide required behavior.
   * By default, \c point is ignored and \c TransformDiffusionTensor(tensor) is
   * called */
  virtual OutputVectorPixelType TransformDiffusionTensor(
                               const InputVectorPixelType & itkNotUsed(tensor),
                               const InputPointType & itkNotUsed(point) ) const
  { itkExceptionMacro(
      "TransformDiffusionTensor( const InputVectorPixelType &, const "
      "InputPointType & ) is unimplemented for " << this->GetNameOfClass() ); }
>>>>>>> df7e1218

  /** Set the transformation parameters and update internal transformation.
   * SetParameters gives the transform the option to set it's
   * parameters by keeping a reference to the parameters, or by
   * copying.  To force the transform to copy it's parameters call
   * SetParametersByValue.
   * \sa SetParametersByValue
   */
  virtual void SetParameters(const ParametersType &) = 0;

  /** Set the transformation parameters and update internal transformation.
   * This method forces the transform to copy the parameters.  The
   * default implementation is to call SetParameters.  This call must
   * be overridden if the transform normally implements SetParameters
   * by keeping a reference to the parameters.
   * \sa SetParameters
   */
  virtual void SetParametersByValue(const ParametersType & p)
  {
    this->SetParameters (p);
  }

  /** Get the Transformation Parameters. */
  virtual const ParametersType & GetParameters(void) const
  {
    return m_Parameters;
  }

  /** Set the fixed parameters and update internal transformation. */
  virtual void SetFixedParameters(const ParametersType &) = 0;

  /** Get the Fixed Parameters. */
  virtual const ParametersType & GetFixedParameters(void) const
  {
    return m_FixedParameters;
  }

  /** Compute the Jacobian of the transformation
   *
   * This method computes the Jacobian matrix of the transformation
   * at a given input point. The rank of the Jacobian will also indicate
   * if the transform is invertible at this point.
   *
   * The Jacobian is be expressed as a matrix of partial derivatives of the
   * output point components with respect to the parameters that defined
   * the transform:
   *
   * \f[
   *
  J=\left[ \begin{array}{cccc}
  \frac{\partial x_{1}}{\partial p_{1}} &
  \frac{\partial x_{1}}{\partial p_{2}} &
  \cdots  & \frac{\partial x_{1}}{\partial p_{m}}\\
  \frac{\partial x_{2}}{\partial p_{1}} &
  \frac{\partial x_{2}}{\partial p_{2}} &
  \cdots  & \frac{\partial x_{2}}{\partial p_{m}}\\
  \vdots  & \vdots  & \ddots  & \vdots \\
  \frac{\partial x_{n}}{\partial p_{1}} &
  \frac{\partial x_{n}}{\partial p_{2}} &
  \cdots  & \frac{\partial x_{n}}{\partial p_{m}}
  \end{array}\right]
   *
   * \f]
   *
   * All derived classes should implement:
   *
   * virtual void GetJacobian(const InputPointType  &x ) const
   * {
   *   this->GetJacobianWithRespectToParameters(x,this->m_Jacobian);
   *   return this->m_Jacobian;
   * }
   *
   * */
  virtual const JacobianType & GetJacobian(const InputPointType  &) const = 0;

  /** This is a thread-safe version for GetJacobian(). Otherwise,
   *  m_Jacobian could be changed for different values in different threads.
   *  This is also used for efficient computation of a point-local jacobian
   *  for dense transforms.
   *  \c j is assumed to be thread-local variable, otherwise memory corruption
   *  will most likely occur during multi-threading.
   *  To avoid repeatitive memory allocation, pass in 'j' with its size
   *  already set. */
  virtual void GetJacobianWithRespectToParameters(const InputPointType  &p,
                                                  JacobianType &j) const = 0;

  /** This provides the ability to get a local jacobian value
<<<<<<< HEAD
   *  in a dense deformation field as in this case it would
   *  would be unclear what parameters would refer to.
   *  By default this returns identity in \c j, and should be overridden in
   *  dervied classes as needed. */
  inline virtual void GetJacobianWithRespectToPosition(
                                       const InputPointType & x,
                                       JacobianType &j ) const
  { j = m_IdentityJacobian; }

=======
   *  in a dense/local transform, e.g. DisplacementFieldTransform. For such
   *  transforms it would be unclear what parameters would refer to.
   *  Generally, global transforms should return an indentity jacobian
   *  since there is no change with respect to position. */
  virtual void GetJacobianWithRespectToPosition(
                                       const InputPointType & x,
                                       JacobianType &j ) const = 0;
>>>>>>> df7e1218

  /** Update the transform's parameters by the adding values in \c update
   * to current parameter values.
   * We assume \c update is of the same length as Parameters. Throw
   * exception otherwise.
   * \c factor is a scalar multiplier for each value in update.
   * SetParameters is called at the end of this method, to allow transforms
   * to perform any required operations on the update parameters, typically
   * a converion to member variables for use in TransformPoint.
   * Derived classes should override to provide specialized behavior.
   */
  virtual void UpdateTransformParameters( DerivativeType & update,
                                          TScalarType factor = 1.0 );

  /** Return the number of local parameters that completely defines the
   *  Transform at an individual voxel.
   *  For transforms with local support, this will enable downstream
   *  computation of the jacobian wrt only the local support region.
   *  For instance, in the case of a deformation field, this will be equal to
   *  the number of image dimensions. If it is an affine transform, this will
   *  be the same as the GetNumberOfParameters().
   */
  virtual unsigned int GetNumberOfLocalParameters(void) const
  { return this->GetNumberOfParameters(); }

  /** Return the number of parameters that completely define the Transfom  */
  virtual unsigned int GetNumberOfParameters(void) const
  { return this->m_Parameters.Size(); }

  /** Returns a boolean indicating whether it is possible or not to compute the
   * inverse of this current Transform. If it is possible, then the inverse of
   * the transform is returned in the inverseTransform variable passed by the
   * user.  The inverse is recomputed if this current transform has been
   * modified.
   * This method is intended to be overriden as needed by derived classes.
   *
   */
  bool GetInverse( Self *itkNotUsed(inverseTransform) ) const
  { return false; }

  /** Return an inverse of this transform. If the inverse has not been
   *  implemented, return NULL. The type of the inverse transform
   *  does not necessarily need to match the type of the forward
   *  transform. This allows one to return a numeric inverse transform
   *  instead.
   */
  virtual InverseTransformBasePointer GetInverseTransform() const
  { return NULL; }

  /** Generate a platform independant name */
  virtual std::string GetTransformTypeAsString() const;

  /** Indicates if this transform is linear. A transform is defined to be
   * linear if the transform of a linear combination of points is equal to the
   * linear combination (with the same coefficients) of the individual
   * transforms of each point. The transform T will be linear if given two
   * points P and Q, and scalar coefficients a and b, then
   *
   *           T( a*P + b*Q ) = a * T(P) + b * T(Q)
   *
   * By default, we assume this to NOT be the case for most transforms.
   * However, transforms for which this is true will overload and reimplement
   * this method accordingly.
   *
   * \warning This method must be thread-safe. See, e.g., its use
   * in ResampleImageFilter.
   */
  virtual bool IsLinear() const
  { return false; }

  /** Indicates if this transform is a "global" transform
<<<<<<< HEAD
   *  e.g. an affine transform or a local one, e.g. a deformation field.
=======
   *  e.g. an affine transform, or a local one, e.g. a deformation field.
>>>>>>> df7e1218
   */
  virtual bool HasLocalSupport() const
  { return false; }

protected:
  Transform();
  Transform(unsigned int Dimension, unsigned int NumberOfParameters);
  virtual ~Transform() {}

  mutable ParametersType m_Parameters;
  mutable ParametersType m_FixedParameters;

  mutable JacobianType m_Jacobian;

  mutable DirectionChangeMatrix m_DirectionChange;

<<<<<<< HEAD
  /* Store an identity jacobian for convenience */
  JacobianType m_IdentityJacobian;

=======
>>>>>>> df7e1218
private:
  Transform(const Self &);      //purposely not implemented
  void operator=(const Self &); //purposely not implemented
  template <typename TType>
    std::string GetTransformTypeAsString(TType *) const
  {
    std::string rval("other");
    return rval;
  }
  std::string GetTransformTypeAsString(float *) const
  {
    std::string rval("float");
    return rval;
  }
  std::string GetTransformTypeAsString(double *) const
  {
    std::string rval("double");
    return rval;
  }
};
} // end namespace itk

// Define instantiation macro for this template.
#define ITK_TEMPLATE_Transform(_, EXPORT, TypeX, TypeY)         \
  namespace itk                                                 \
  {                                                             \
  _( 3 ( class EXPORT Transform< ITK_TEMPLATE_3 TypeX > ) )     \
  namespace Templates                                           \
  {                                                             \
  typedef Transform< ITK_TEMPLATE_3 TypeX > Transform##TypeY; \
  }                                                             \
  }

#if ITK_TEMPLATE_EXPLICIT
#include "Templates/itkTransform+-.h"
#endif

#if ITK_TEMPLATE_TXX
#include "itkTransform.hxx"
#endif

#endif<|MERGE_RESOLUTION|>--- conflicted
+++ resolved
@@ -25,10 +25,7 @@
 #include "itkVariableLengthVector.h"
 #include "vnl/vnl_vector_fixed.h"
 #include "itkMatrix.h"
-<<<<<<< HEAD
 #include "itkIndex.h"
-=======
->>>>>>> df7e1218
 
 namespace itk
 {
@@ -65,11 +62,6 @@
  *   OutputCovariantVectorType TransformCovariantVector(const InputCovariantVectorType &) const
  *   void                      SetParameters(const ParametersType &)
  *   void                      SetFixedParameters(const ParametersType &)
-<<<<<<< HEAD
- *   const                     JacobianType & GetJacobian(const InputPointType  &) const
- *   void                      GetJacobianWithRespectToParameters(const InputPointType &,
- *                                                                JacobianType &) const
-=======
  *   const                     JacobianType & GetJacobian(
  *                                              const InputPointType  &) const
  *   void                      GetJacobianWithRespectToParameters(
@@ -83,7 +75,6 @@
  * overloaded methods from the base class, subclasses must specify:
  *  using Superclass::TransformVector;
  *  using Superclass::TransformCovariantVector;
->>>>>>> df7e1218
  *
  * \ingroup Transforms
  *
@@ -135,21 +126,8 @@
   typedef VariableLengthVector< TScalarType >      OutputVectorPixelType;
 
   /* Standard tensor type for this class */
-<<<<<<< HEAD
-  typedef DiffusionTensor3D< TScalarType >         InputTensorType;
-  typedef DiffusionTensor3D< TScalarType >         OutputTensorType;
-
-  typedef SymmetricSecondRankTensor< TScalarType, 3 >   InputTensorMatrixType;
-  typedef SymmetricSecondRankTensor< TScalarType, 3 >   OutputTensorMatrixType;
-
-  typedef CovariantVector<TScalarType, InputTensorType::Dimension>
-                                                    InputTensorEigenVectorType;
-  typedef CovariantVector<TScalarType, OutputTensorType::Dimension>
-                                                    OutputTensorEigenVectorType;
-=======
   typedef DiffusionTensor3D< TScalarType >         InputDiffusionTensor3DType;
   typedef DiffusionTensor3D< TScalarType >         OutputDiffusionTensor3DType;
->>>>>>> df7e1218
 
   /** Standard covariant vector type for this class */
   typedef CovariantVector< TScalarType, NInputDimensions >
@@ -179,21 +157,6 @@
 
   typedef Matrix< TScalarType,
                   itkGetStaticConstMacro(OutputSpaceDimension),
-<<<<<<< HEAD
-                  itkGetStaticConstMacro(InputSpaceDimension) >
-                                                                MatrixType;
-
-  typedef Matrix<double,
-                 itkGetStaticConstMacro(OutputSpaceDimension),
-                 itkGetStaticConstMacro(OutputSpaceDimension) > OutputDirectionMatrix;
-  typedef Matrix<double,
-                 itkGetStaticConstMacro(InputSpaceDimension),
-                 itkGetStaticConstMacro(InputSpaceDimension) > InputDirectionMatrix;
-  typedef Matrix<double,
-                 itkGetStaticConstMacro(OutputSpaceDimension),
-                 itkGetStaticConstMacro(InputSpaceDimension) > DirectionChangeMatrix;
-
-=======
                   itkGetStaticConstMacro(InputSpaceDimension) >     MatrixType;
 
   typedef Matrix<double,
@@ -208,18 +171,12 @@
                  itkGetStaticConstMacro(OutputSpaceDimension),
                  itkGetStaticConstMacro(InputSpaceDimension) >
                                                          DirectionChangeMatrix;
->>>>>>> df7e1218
 
   void SetDirectionChange( const OutputDirectionMatrix fixedDir,
                            const InputDirectionMatrix  movingDir );
 
-<<<<<<< HEAD
-  void SetDirectionChangeMatrix( const DirectionChangeMatrix changeDir )
-    { m_DirectionChange = changeDir; }
-=======
   void SetDirectionChangeMatrix( const DirectionChangeMatrix & changeDir )
     { m_DirectionChange = changeDir; this->Modified(); }
->>>>>>> df7e1218
 
   DirectionChangeMatrix GetDirectionChangeMatrix( void ) const
     { return m_DirectionChange; }
@@ -244,13 +201,6 @@
   /**  Method to transform a vector. */
   virtual OutputVectorType  TransformVector(const InputVectorType &) const = 0;
 
-<<<<<<< HEAD
-  /** Method to transform a vector at a given location*/
-  virtual OutputVectorType    TransformVector(
-                              const InputVectorType & vector,
-                              const InputPointType & itkNotUsed(point) ) const
-    { return TransformVector( vector ); }
-=======
   /** Method to transform a vector at a given location.
    * For global transforms, \c point is ignored and \c TransformVector( vector )
    * is called. Local transforms (e.g. deformation
@@ -259,25 +209,11 @@
                               const InputVectorType & vector,
                               const InputPointType & itkNotUsed(point) ) const
   { return TransformVector( vector ); }
->>>>>>> df7e1218
 
   /**  Method to transform a vnl_vector. */
   virtual OutputVnlVectorType TransformVector(const InputVnlVectorType &)
                                                                      const = 0;
 
-<<<<<<< HEAD
-  virtual OutputVnlVectorType    TransformVector(
-                              const InputVnlVectorType & vector,
-                              const InputPointType & itkNotUsed(point) ) const
-    { return TransformVector( vector ); }
-
-  /** Method to transform a vector stored in a VectorImage.  */
-  virtual OutputVectorPixelType TransformVector(
-                                    const InputVectorPixelType & vector ) const
-  { return vector; }
-
-  /** Method to transform a vector stored in a VectorImage.  */
-=======
   /** Method to transform a vnl_vector, at a point.
    * For global transforms, \c point is ignored and \c TransformVector( vector )
    * is called. Local transforms (e.g. deformation
@@ -297,7 +233,6 @@
    * For global transforms, \c point is ignored and \c TransformVector( vector )
    * is called. Local transforms (e.g. deformation
    * field transform) must override and provide required behavior. */
->>>>>>> df7e1218
   virtual OutputVectorPixelType TransformVector(
                               const InputVectorPixelType & vector,
                               const InputPointType & itkNotUsed(point) ) const
@@ -320,14 +255,9 @@
 
   /**  Method to transform a CovariantVector stored in a VectorImage. */
   virtual OutputVectorPixelType TransformCovariantVector(
-<<<<<<< HEAD
-                                     const InputVectorPixelType & vector) const
-  { return vector; }
-=======
                         const InputVectorPixelType & itkNotUsed(vector) ) const
   { itkExceptionMacro( "TransformCovariantVector(const InputVectorPixelType &)"
                        "is unimplemented for " << this->GetNameOfClass() ); }
->>>>>>> df7e1218
 
   /** Method to transform a CovariantVector, using a point. Global transforms
    * can ignore the \c point parameter. Local transforms (e.g. deformation
@@ -341,28 +271,6 @@
   { return TransformCovariantVector( vector ); }
 
   /** Method to transform a diffusion tensor */
-<<<<<<< HEAD
-  virtual OutputTensorType TransformTensor( const InputTensorType & tensor )
-                                                                          const
-  { return tensor; }
-
-  /** Method to transform a diffusion tensor  */
-  virtual OutputTensorType TransformTensor(
-                               const InputTensorType & tensor,
-                               const InputPointType & itkNotUsed(point) ) const
-  { return tensor; }
-
-  /** Method to transform a diffusion tensor stored in a VectorImage */
-  virtual OutputVectorPixelType TransformTensor(
-                                    const InputVectorPixelType & tensor ) const
-  { return tensor; }
-
-  /** Method to transform a diffusion tensor stored in a VectorImage */
-  virtual OutputVectorPixelType TransformTensor(
-                               const InputVectorPixelType & tensor,
-                               const InputPointType & itkNotUsed(point) ) const
-  { return tensor; }
-=======
   virtual OutputDiffusionTensor3DType TransformDiffusionTensor(
                         const InputDiffusionTensor3DType & itkNotUsed(tensor) )
                                                                           const
@@ -401,7 +309,6 @@
   { itkExceptionMacro(
       "TransformDiffusionTensor( const InputVectorPixelType &, const "
       "InputPointType & ) is unimplemented for " << this->GetNameOfClass() ); }
->>>>>>> df7e1218
 
   /** Set the transformation parameters and update internal transformation.
    * SetParameters gives the transform the option to set it's
@@ -489,17 +396,6 @@
                                                   JacobianType &j) const = 0;
 
   /** This provides the ability to get a local jacobian value
-<<<<<<< HEAD
-   *  in a dense deformation field as in this case it would
-   *  would be unclear what parameters would refer to.
-   *  By default this returns identity in \c j, and should be overridden in
-   *  dervied classes as needed. */
-  inline virtual void GetJacobianWithRespectToPosition(
-                                       const InputPointType & x,
-                                       JacobianType &j ) const
-  { j = m_IdentityJacobian; }
-
-=======
    *  in a dense/local transform, e.g. DisplacementFieldTransform. For such
    *  transforms it would be unclear what parameters would refer to.
    *  Generally, global transforms should return an indentity jacobian
@@ -507,7 +403,6 @@
   virtual void GetJacobianWithRespectToPosition(
                                        const InputPointType & x,
                                        JacobianType &j ) const = 0;
->>>>>>> df7e1218
 
   /** Update the transform's parameters by the adding values in \c update
    * to current parameter values.
@@ -579,11 +474,7 @@
   { return false; }
 
   /** Indicates if this transform is a "global" transform
-<<<<<<< HEAD
-   *  e.g. an affine transform or a local one, e.g. a deformation field.
-=======
    *  e.g. an affine transform, or a local one, e.g. a deformation field.
->>>>>>> df7e1218
    */
   virtual bool HasLocalSupport() const
   { return false; }
@@ -600,12 +491,6 @@
 
   mutable DirectionChangeMatrix m_DirectionChange;
 
-<<<<<<< HEAD
-  /* Store an identity jacobian for convenience */
-  JacobianType m_IdentityJacobian;
-
-=======
->>>>>>> df7e1218
 private:
   Transform(const Self &);      //purposely not implemented
   void operator=(const Self &); //purposely not implemented
