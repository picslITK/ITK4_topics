/*=========================================================================
 *
 *  Copyright Insight Software Consortium
 *
 *  Licensed under the Apache License, Version 2.0 (the "License");
 *  you may not use this file except in compliance with the License.
 *  You may obtain a copy of the License at
 *
 *         http://www.apache.org/licenses/LICENSE-2.0.txt
 *
 *  Unless required by applicable law or agreed to in writing, software
 *  distributed under the License is distributed on an "AS IS" BASIS,
 *  WITHOUT WARRANTIES OR CONDITIONS OF ANY KIND, either express or implied.
 *  See the License for the specific language governing permissions and
 *  limitations under the License.
 *
 *=========================================================================*/
#ifndef __itkScaleTransform_hxx
#define __itkScaleTransform_hxx

#include "itkScaleTransform.h"
#include "itkMath.h"

namespace itk
{
// Constructor with default arguments
template< class ScalarType, unsigned int NDimensions >
ScaleTransform< ScalarType, NDimensions >::ScaleTransform():Superclass(SpaceDimension, ParametersDimension)
{
  m_Scale.Fill(NumericTraits< ScalarType >::One);
  m_Center.Fill(NumericTraits< ScalarType >::Zero);
}

// Destructor
template< class ScalarType, unsigned int NDimensions >
ScaleTransform< ScalarType, NDimensions >::
~ScaleTransform()
{
  return;
}

// Set the parameters
template< class ScalarType, unsigned int NDimensions >
void
ScaleTransform< ScalarType, NDimensions >
::SetParameters(const ParametersType & parameters)
{
  typedef typename ParametersType::ValueType ParameterValueType;
  for ( unsigned int i = 0; i < SpaceDimension; i++ )
    {
    m_Scale[i] = parameters[i];
    }
  //Save parameters. Needed for proper operation of TransformUpdateParameters.
  if( &parameters != &(this->m_Parameters) )
    {
    this->m_Parameters = parameters;
    }

  this->ComputeMatrix();

  // Modified is always called since we just have a pointer to the
  // parameters and cannot know if the parameters have changed.
  this->Modified();
}

// Get Parameters
template< class TScalarType, unsigned int NDimensions >
const typename ScaleTransform< TScalarType, NDimensions >::ParametersType &
ScaleTransform< TScalarType, NDimensions >
::GetParameters(void) const
{
  itkDebugMacro(<< "Getting parameters ");

  // Transfer the translation part
  for ( unsigned int i = 0; i < SpaceDimension; i++ )
    {
    this->m_Parameters[i] = m_Scale[i];
    }

  itkDebugMacro(<< "After getting parameters " << this->m_Parameters);

  return this->m_Parameters;
}

// Print self
template< class ScalarType, unsigned int NDimensions >
void
ScaleTransform< ScalarType, NDimensions >::PrintSelf(std::ostream & os, Indent indent) const
{
  Superclass::PrintSelf(os, indent);

  os << indent << "Scale: " << m_Scale << std::endl;
  os << indent << "Center: " << m_Center << std::endl;
}

// Compose with another affine transformation
template< class ScalarType, unsigned int NDimensions >
void
ScaleTransform< ScalarType, NDimensions >::Compose(const Self *other, bool)
{
  for ( unsigned int i = 0; i < SpaceDimension; i++ )
    {
    m_Scale[i] *= other->m_Scale[i];
    }
  return;
}

// Compose with a scale
template< class ScalarType, unsigned int NDimensions >
void
ScaleTransform< ScalarType, NDimensions >::Scale(const ScaleType & scale, bool)
{
  for ( unsigned int i = 0; i < SpaceDimension; i++ )
    {
    m_Scale[i] *= scale[i];
    }
  return;
}

// Transform a point
template< class ScalarType, unsigned int NDimensions >
typename ScaleTransform< ScalarType, NDimensions >::OutputPointType
ScaleTransform< ScalarType, NDimensions >::TransformPoint(const InputPointType & point) const
{
  OutputPointType result;

  for ( unsigned int i = 0; i < SpaceDimension; i++ )
    {
    result[i] = ( point[i] - m_Center[i] ) * m_Scale[i] + m_Center[i];
    }
  return result;
}

// Transform a vector
template< class ScalarType, unsigned int NDimensions >
typename ScaleTransform< ScalarType, NDimensions >::OutputVectorType
ScaleTransform< ScalarType, NDimensions >::TransformVector(const InputVectorType & vect) const
{
  OutputVectorType result;

  for ( unsigned int i = 0; i < SpaceDimension; i++ )
    {
    result[i] = vect[i] * m_Scale[i];
    }
  return result;
}

// Transform a vnl_vector_fixed
template< class ScalarType, unsigned int NDimensions >
typename ScaleTransform< ScalarType, NDimensions >::OutputVnlVectorType
ScaleTransform< ScalarType, NDimensions >::TransformVector(const InputVnlVectorType & vect) const
{
  OutputVnlVectorType result;

  for ( unsigned int i = 0; i < SpaceDimension; i++ )
    {
    result[i] = vect[i] * m_Scale[i];
    }
  return result;
}

// Transform a CovariantVector
template< class ScalarType, unsigned int NDimensions >
typename ScaleTransform< ScalarType, NDimensions >::OutputCovariantVectorType
ScaleTransform< ScalarType, NDimensions >::TransformCovariantVector(const InputCovariantVectorType & vect) const
{
  // Covariant Vectors are scaled by the inverse
  OutputCovariantVectorType result;

  for ( unsigned int i = 0; i < SpaceDimension; i++ )
    {
    result[i] = vect[i] / m_Scale[i];
    }
  return result;
}

// Create and return an inverse transformation
template< class ScalarType, unsigned int NDimensions >
bool
ScaleTransform< ScalarType, NDimensions >::GetInverse(Self *inverse) const
{
  if ( !inverse )
    {
    return false;
    }

  for ( unsigned int i = 0; i < SpaceDimension; i++ )
    {
    inverse->m_Scale[i] = NumericTraits< double >::One / m_Scale[i];
    }

  return true;
}

// Return an inverse of this transform
template< class ScalarType, unsigned int NDimensions >
typename ScaleTransform< ScalarType, NDimensions >::InverseTransformBasePointer
ScaleTransform< ScalarType, NDimensions >
::GetInverseTransform() const
{
  Pointer inv = New();

  if ( this->GetInverse(inv) )
    {
    return inv.GetPointer();
    }
  return NULL;
}

// Compute the Jacobian of the transformation
// It follows the same order of Parameters vector
template< class ScalarType, unsigned int NDimensions >
const typename ScaleTransform< ScalarType, NDimensions >::JacobianType &
ScaleTransform< ScalarType, NDimensions >
::GetJacobian(const InputPointType & p) const
{
  GetJacobianWithRespectToParameters( p, this->m_Jacobian );
  return this->m_Jacobian;
}

// Compute the Jacobian of the transformation
// It follows the same order of Parameters vector
template< class ScalarType, unsigned int NDimensions >
void
ScaleTransform< ScalarType, NDimensions >
::GetJacobianWithRespectToParameters(const InputPointType & p, JacobianType &j) const
{
  j.SetSize( SpaceDimension, this->GetNumberOfLocalParameters() );
  j.Fill(0.0);
  for ( unsigned int dim = 0; dim < SpaceDimension; dim++ )
    {
    j(dim, dim) = p[dim] - m_Center[dim];
<<<<<<< HEAD
=======
    }
}

// Compute the Jacobian of the transformation with respect to position
template< class ScalarType, unsigned int NDimensions >
void
ScaleTransform< ScalarType, NDimensions >
::GetJacobianWithRespectToPosition(const InputPointType &,
                                                  JacobianType &jac) const
{
  jac.SetSize( NDimensions, NDimensions );
  jac.Fill(0.0);
  for( unsigned int dim=0; dim < NDimensions; dim++ )
    {
    jac[dim][dim] = m_Scale[dim];
>>>>>>> df7e1218
    }
}

template< class ScalarType, unsigned int NDimensions >
const typename ScaleTransform< ScalarType, NDimensions >::ParametersType &
ScaleTransform< ScalarType, NDimensions >
::GetFixedParameters(void) const
  {
    m_FixedParameters.SetSize(0);
    return m_FixedParameters;
  }

template< class ScalarType, unsigned int NDimensions >
void
ScaleTransform< ScalarType, NDimensions >
::ComputeMatrix(void)
 {

    MatrixType matrix;
    matrix.SetIdentity();
    for ( unsigned int dim = 0; dim < SpaceDimension; dim++ )
    {
        matrix[dim][dim] = m_Scale[dim];
    }

    this->SetVarMatrix(matrix);

 }

} // namespace

#endif<|MERGE_RESOLUTION|>--- conflicted
+++ resolved
@@ -230,8 +230,6 @@
   for ( unsigned int dim = 0; dim < SpaceDimension; dim++ )
     {
     j(dim, dim) = p[dim] - m_Center[dim];
-<<<<<<< HEAD
-=======
     }
 }
 
@@ -247,7 +245,6 @@
   for( unsigned int dim=0; dim < NDimensions; dim++ )
     {
     jac[dim][dim] = m_Scale[dim];
->>>>>>> df7e1218
     }
 }
 
