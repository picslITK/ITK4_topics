--- conflicted
+++ resolved
@@ -34,16 +34,6 @@
   m_FixedParameters(1),
   m_Jacobian(NOutputDimensions, 1)
 {
-<<<<<<< HEAD
-  m_IdentityJacobian.SetSize(NOutputDimensions,NOutputDimensions);
-  m_IdentityJacobian.Fill(0);
-  for( unsigned int i=0; i < NOutputDimensions; i++ )
-    {
-    m_IdentityJacobian[i][i] = 1.0;
-    }
-
-=======
->>>>>>> df7e1218
   m_DirectionChange.SetIdentity();
 
   itkWarningMacro(
@@ -62,15 +52,6 @@
   m_FixedParameters(numberOfParameters),
   m_Jacobian(dimension, numberOfParameters)
 {
-<<<<<<< HEAD
-  m_IdentityJacobian.SetSize(NOutputDimensions,NOutputDimensions);
-  m_IdentityJacobian.Fill(0);
-  for( unsigned int i=0; i < NOutputDimensions; i++ )
-    {
-    m_IdentityJacobian[i][i] = 1.0;
-    }
-=======
->>>>>>> df7e1218
   m_DirectionChange.SetIdentity();
 }
 
@@ -115,11 +96,7 @@
         }
       }
   m_DirectionChange = movingDir2 * fixedDir;
-<<<<<<< HEAD
-
-=======
   this->Modified();
->>>>>>> df7e1218
 }
 
 /**
