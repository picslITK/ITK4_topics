/*=========================================================================
 *
 *  Copyright Insight Software Consortium
 *
 *  Licensed under the Apache License, Version 2.0 (the "License");
 *  you may not use this file except in compliance with the License.
 *  You may obtain a copy of the License at
 *
 *         http://www.apache.org/licenses/LICENSE-2.0.txt
 *
 *  Unless required by applicable law or agreed to in writing, software
 *  distributed under the License is distributed on an "AS IS" BASIS,
 *  WITHOUT WARRANTIES OR CONDITIONS OF ANY KIND, either express or implied.
 *  See the License for the specific language governing permissions and
 *  limitations under the License.
 *
 *=========================================================================*/
#ifndef __itkRigid3DPerspectiveTransform_hxx
#define __itkRigid3DPerspectiveTransform_hxx

#include "itkRigid3DPerspectiveTransform.h"

namespace itk
{
// Constructor with default arguments
template< class TScalarType >
Rigid3DPerspectiveTransform< TScalarType >::Rigid3DPerspectiveTransform():Superclass(SpaceDimension,
                                                                                     ParametersDimension)
{
  m_Offset.Fill(0);
  m_Versor.SetIdentity();
  m_RotationMatrix = m_Versor.GetMatrix();
  m_FocalDistance = NumericTraits< ScalarType >::One;
  m_FixedOffset.Fill(0);
  m_CenterOfRotation.Fill(0);
  this->m_Parameters.Fill(0);
  this->m_Parameters[3] = 1; // identity versor
}

// Destructor
template< class TScalarType >
Rigid3DPerspectiveTransform< TScalarType >::
~Rigid3DPerspectiveTransform()
{}

// Print self
template< class TScalarType >
void
Rigid3DPerspectiveTransform< TScalarType >::PrintSelf(std::ostream & os, Indent indent) const
{
  Superclass::PrintSelf(os, indent);

  os << indent << "Parameters: "   << this->m_Parameters  << std::endl;
  os << indent << "Offset: "       << m_Offset   << std::endl;
  os << indent << "Rotation: "     << m_Versor << std::endl;
  os << indent << "FocalDistance: " << m_FocalDistance << std::endl;
  os << indent << "RotationMatrix: " << m_RotationMatrix   << std::endl;
  os << indent << "FixedOffset: " << m_FixedOffset   << std::endl;
  os << indent << "CenterOfRotation: " << m_CenterOfRotation   << std::endl;
}

// Set Parameters
template< class TScalarType >
void
Rigid3DPerspectiveTransform< TScalarType >
::SetParameters(const ParametersType & parameters)
{
  itkDebugMacro(<< "Setting parameters " << parameters);

  //Save parameters. Needed for proper operation of TransformUpdateParameters.
  if( &parameters != &(this->m_Parameters) )
    {
    this->m_Parameters = parameters;
    }

  // Transfer the versor part

  AxisType axis;

  double norm = parameters[0] * parameters[0];
  axis[0] = parameters[0];
  norm += parameters[1] * parameters[1];
  axis[1] = parameters[1];
  norm += parameters[2] * parameters[2];
  axis[2] = parameters[2];
  if ( norm > NumericTraits< double >::Zero )
    {
    norm = vcl_sqrt(norm);
    }

  double epsilon = 1e-10;
  if ( norm >= 1.0 - epsilon )
    {
    axis = axis / ( norm + epsilon * norm );
    }

  m_Versor.Set(axis);

  itkDebugMacro( << "Versor is now " << this->GetRotation() );

  // Transfer the translation part
  OffsetType offset;
  for ( unsigned int i = 0; i < SpaceDimension; i++ )
    {
    offset[i] = parameters[i + 3];
    }

  this->SetOffset(offset);

  this->ComputeMatrix();

  // Modified is always called since we just have a pointer to the
  // parameters and cannot know if the parameters have changed.
  this->Modified();
}

// Set Parameters
template< class TScalarType >
const typename Rigid3DPerspectiveTransform< TScalarType >::ParametersType &
Rigid3DPerspectiveTransform< TScalarType >
::GetParameters() const
{
  itkDebugMacro(<< "Getting parameters ");

  this->m_Parameters[0] = this->GetRotation().GetX();
  this->m_Parameters[1] = this->GetRotation().GetY();
  this->m_Parameters[2] = this->GetRotation().GetZ();

  // Transfer the translation
  this->m_Parameters[3] = this->GetOffset()[0];
  this->m_Parameters[4] = this->GetOffset()[1];
  this->m_Parameters[5] = this->GetOffset()[2];

  itkDebugMacro(<< "After getting parameters " << this->m_Parameters);

  return this->m_Parameters;
}

// Set rotation
template< class TScalarType >
void
Rigid3DPerspectiveTransform< TScalarType >::SetRotation(const VersorType & rotation)
{
  m_Versor          = rotation;
  m_RotationMatrix  = m_Versor.GetMatrix();
  return;
}

// Set rotation
template< class TScalarType >
void
Rigid3DPerspectiveTransform< TScalarType >::SetRotation(const Vector< TScalarType, 3 > & axis, double angle)
{
  const double sinus   = vcl_sin(angle / 2.0);
  const double cosinus = vcl_cos(angle / 2.0);

  Vector< TScalarType, 3 > norm;
  norm = axis;
  norm.Normalize();
  norm *= sinus;
  VnlQuaternionType q;

  q[0] = cosinus;
  q[1] = norm[0];
  q[2] = norm[1];
  q[3] = norm[2];

  VersorType v;
  v.Set(q);
  this->SetRotation(v);
}

// Transform a point
template< class TScalarType >
typename Rigid3DPerspectiveTransform< TScalarType >::OutputPointType
Rigid3DPerspectiveTransform< TScalarType >::TransformPoint(const InputPointType & point) const
{
  unsigned int   i;
  InputPointType centered;

  for ( i = 0; i < 3; i++ )
    {
    centered[i] = point[i] - m_CenterOfRotation[i];
    }

  InputPointType rotated =  m_RotationMatrix * centered;

  InputPointType rigided;
  for ( i = 0; i < 3; i++ )
    {
    rigided[i] = rotated[i] + m_Offset[i] + m_CenterOfRotation[i]
                 + m_FixedOffset[i];
    }

  OutputPointType result;

  TScalarType factor = m_FocalDistance / rigided[2];

  result[0] = rigided[0] * factor;
  result[1] = rigided[1] * factor;

  return result;
}

// Transform a point
template< class TScalarType >
void
Rigid3DPerspectiveTransform< TScalarType >::ComputeMatrix(void)
{
  m_RotationMatrix = m_Versor.GetMatrix();
}

// Compute the Jacobian in one position
template< class TScalarType >
const typename Rigid3DPerspectiveTransform< TScalarType >::JacobianType &
Rigid3DPerspectiveTransform< TScalarType >
::GetJacobian(const InputPointType & p) const
{
  //TODO: see GetJacobianWithRespectToParameters
  GetJacobianWithRespectToParameters( p, this->m_Jacobian );
  return this->m_Jacobian;
}

template< class TScalarType >
void
Rigid3DPerspectiveTransform< TScalarType >
<<<<<<< HEAD
::GetJacobianWithRespectToParameters(const InputPointType & p, JacobianType & jacobian) const
=======
::GetJacobianWithRespectToParameters(const InputPointType &,
  JacobianType & jacobian) const
>>>>>>> df7e1218
{
  jacobian.SetSize( 3, this->GetNumberOfLocalParameters() );
  jacobian.Fill(0.0);
  // TODO
}
} // namespace

#endif<|MERGE_RESOLUTION|>--- conflicted
+++ resolved
@@ -224,12 +224,8 @@
 template< class TScalarType >
 void
 Rigid3DPerspectiveTransform< TScalarType >
-<<<<<<< HEAD
-::GetJacobianWithRespectToParameters(const InputPointType & p, JacobianType & jacobian) const
-=======
 ::GetJacobianWithRespectToParameters(const InputPointType &,
   JacobianType & jacobian) const
->>>>>>> df7e1218
 {
   jacobian.SetSize( 3, this->GetNumberOfLocalParameters() );
   jacobian.Fill(0.0);
