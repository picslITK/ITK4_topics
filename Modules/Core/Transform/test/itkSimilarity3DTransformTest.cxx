--- conflicted
+++ resolved
@@ -15,12 +15,6 @@
  *  limitations under the License.
  *
  *=========================================================================*/
-<<<<<<< HEAD
-#if defined(_MSC_VER)
-#pragma warning ( disable : 4786 )
-#endif
-=======
->>>>>>> df7e1218
 
 /**
  *
