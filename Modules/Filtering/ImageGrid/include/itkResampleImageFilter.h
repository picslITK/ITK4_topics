/*=========================================================================
 *
 *  Copyright Insight Software Consortium
 *
 *  Licensed under the Apache License, Version 2.0 (the "License");
 *  you may not use this file except in compliance with the License.
 *  You may obtain a copy of the License at
 *
 *         http://www.apache.org/licenses/LICENSE-2.0.txt
 *
 *  Unless required by applicable law or agreed to in writing, software
 *  distributed under the License is distributed on an "AS IS" BASIS,
 *  WITHOUT WARRANTIES OR CONDITIONS OF ANY KIND, either express or implied.
 *  See the License for the specific language governing permissions and
 *  limitations under the License.
 *
 *=========================================================================*/
#ifndef __itkResampleImageFilter_h
#define __itkResampleImageFilter_h

#include "itkFixedArray.h"
#include "itkTransform.h"
#include "itkImageRegionIterator.h"
#include "itkImageToImageFilter.h"
#include "itkExtrapolateImageFunction.h"
#include "itkLinearInterpolateImageFunction.h"
#include "itkSize.h"
#include "itkDefaultConvertPixelTraits.h"

namespace itk
{
/** \class ResampleImageFilter
 * \brief Resample an image via a coordinate transform
 *
 * ResampleImageFilter resamples an existing image through some coordinate
 * transform, interpolating via some image function.  The class is templated
 * over the types of the input and output images.
 *
 * Note that the choice of interpolator function can be important.
 * This function is set via SetInterpolator().  The default is
 * LinearInterpolateImageFunction<InputImageType,
 * TInterpolatorPrecisionType>, which
 * is reasonable for ordinary medical images.  However, some synthetic
 * images have pixels drawn from a finite prescribed set.  An example
 * would be a mask indicating the segmentation of a brain into a small
 * number of tissue types.  For such an image, one does not want to
 * interpolate between different pixel values, and so
 * NearestNeighborInterpolateImageFunction< InputImageType,
 * TCoordRep > would be a better choice.
 *
 * If an sample is taken from outside the image domain, the default behavior is
 * to use a default pixel value.  If different behavior is desired, an
 * extrapolator function can be set with SetExtrapolator().
 *
 * Output information (spacing, size and direction) for the output
 * image should be set. This information has the normal defaults of
 * unit spacing, zero origin and identity direction. Optionally, the
 * output information can be obtained from a reference image. If the
 * reference image is provided and UseReferenceImage is On, then the
 * spacing, origin and direction of the reference image will be used.
 *
 * Since this filter produces an image which is a different size than
 * its input, it needs to override several of the methods defined
 * in ProcessObject in order to properly manage the pipeline execution model.
 * In particular, this filter overrides
 * ProcessObject::GenerateInputRequestedRegion() and
 * ProcessObject::GenerateOutputInformation().
 *
 * This filter is implemented as a multithreaded filter.  It provides a
 * ThreadedGenerateData() method for its implementation.
 * \warning For multithreading, the TransformPoint method of the
 * user-designated coordinate transform must be threadsafe.
 *
 * \ingroup GeometricTransform
 * \ingroup ITKImageGrid
 *
 * \wiki
 * \wikiexample{SimpleOperations/TranslationTransform,Translate an image}
 * \wikiexample{ImageProcessing/Upsampling,Upsampling an image}
 * \endwiki
 */
template< class TInputImage,
          class TOutputImage,
          class TInterpolatorPrecisionType = double >
class ITK_EXPORT ResampleImageFilter:
  public ImageToImageFilter< TInputImage, TOutputImage >
{
public:
  /** Standard class typedefs. */
  typedef ResampleImageFilter                             Self;
  typedef ImageToImageFilter< TInputImage, TOutputImage > Superclass;
  typedef SmartPointer< Self >                            Pointer;
  typedef SmartPointer< const Self >                      ConstPointer;

  typedef TInputImage                           InputImageType;
  typedef TOutputImage                          OutputImageType;
  typedef typename InputImageType::Pointer      InputImagePointer;
  typedef typename InputImageType::ConstPointer InputImageConstPointer;
  typedef typename OutputImageType::Pointer     OutputImagePointer;
  typedef typename InputImageType::RegionType   InputImageRegionType;

  /** Method for creation through the object factory. */
  itkNewMacro(Self);

  /** Run-time type information (and related methods). */
  itkTypeMacro(ResampleImageFilter, ImageToImageFilter);

  /** Number of dimensions. */
  itkStaticConstMacro(ImageDimension, unsigned int,
                      TOutputImage::ImageDimension);
  itkStaticConstMacro(InputImageDimension, unsigned int,
                      TInputImage::ImageDimension);

  /** base type for images of the current ImageDimension */
  typedef ImageBase< itkGetStaticConstMacro(ImageDimension) > ImageBaseType;

  /**
   *  Transform typedef.
   */
  typedef Transform< TInterpolatorPrecisionType,
                     itkGetStaticConstMacro(ImageDimension),
                     itkGetStaticConstMacro(ImageDimension) >       TransformType;
  typedef typename TransformType::ConstPointer TransformPointerType;

  /** Interpolator typedef. */
  typedef InterpolateImageFunction< InputImageType,
                                    TInterpolatorPrecisionType >     InterpolatorType;
  typedef typename InterpolatorType::Pointer InterpolatorPointerType;

  typedef typename InterpolatorType::OutputType InterpolatorOutputType;

  typedef DefaultConvertPixelTraits< InterpolatorOutputType >        InterpolatorConvertType;

  typedef typename InterpolatorConvertType::ComponentType            ComponentType;

  typedef LinearInterpolateImageFunction< InputImageType,
                                          TInterpolatorPrecisionType >   LinearInterpolatorType;
  typedef typename LinearInterpolatorType::Pointer
  LinearInterpolatorPointerType;

  /** Extrapolator typedef. */
  typedef ExtrapolateImageFunction< InputImageType,
                                    TInterpolatorPrecisionType >     ExtrapolatorType;
  typedef typename ExtrapolatorType::Pointer ExtrapolatorPointerType;

  /** Image size typedef. */
  typedef Size< itkGetStaticConstMacro(ImageDimension) > SizeType;

  /** Image index typedef. */
  typedef typename TOutputImage::IndexType IndexType;

  /** Image point typedef. */
  typedef typename InterpolatorType::PointType PointType;
  //typedef typename TOutputImage::PointType            PointType;

  /** Image pixel value typedef. */
  typedef typename TOutputImage::PixelType PixelType;
  typedef typename TInputImage::PixelType  InputPixelType;

  typedef DefaultConvertPixelTraits<PixelType> PixelConvertType;

  typedef typename PixelConvertType::ComponentType PixelComponentType;

  /** Input pixel continous index typdef */
  typedef ContinuousIndex< TInterpolatorPrecisionType, ImageDimension >
                                           ContinuousInputIndexType;

  /** Typedef to describe the output image region type. */
  typedef typename TOutputImage::RegionType OutputImageRegionType;

  /** Image spacing,origin and direction typedef */
  typedef typename TOutputImage::SpacingType   SpacingType;
  typedef typename TOutputImage::PointType     OriginPointType;
  typedef typename TOutputImage::DirectionType DirectionType;

  /** Set the coordinate transformation.
   * Set the coordinate transform to use for resampling.  Note that this must
   * be in physical coordinates and it is the output-to-input transform, NOT
   * the input-to-output transform that you might naively expect.  By default
   * the filter uses an Identity transform. You must provide a different
   * transform here, before attempting to run the filter, if you do not want to
   * use the default Identity transform. */
  itkSetConstObjectMacro(Transform, TransformType);

  /** Get a pointer to the coordinate transform. */
  itkGetConstObjectMacro(Transform, TransformType);

  /** Set the interpolator function.  The default is
   * LinearInterpolateImageFunction<InputImageType,
   * TInterpolatorPrecisionType>. Some
   * other options are NearestNeighborInterpolateImageFunction
   * (useful for binary masks and other images with a small number of
   * possible pixel values), and BSplineInterpolateImageFunction
   * (which provides a higher order of interpolation).  */
  itkSetObjectMacro(Interpolator, InterpolatorType);

  /** Get a pointer to the interpolator function. */
  itkGetConstObjectMacro(Interpolator, InterpolatorType);

  /** Set the extrapolator function.  The default behavior when sampling outside
   * of the input image is to use the DefaultPixelValue.  Some other options
   * include NearestNeighborExtrapolateImageFunction. */
  itkSetObjectMacro(Extrapolator, ExtrapolatorType);

  /** Get a pointer to the extrapolator function. */
  itkGetConstObjectMacro(Extrapolator, ExtrapolatorType);

  /** Set the size of the output image. */
  itkSetMacro(Size, SizeType);

  /** Get the size of the output image. */
  itkGetConstReferenceMacro(Size, SizeType);

  /** Set the pixel value when a transformed pixel is outside of the
   * image.  The default default pixel value is 0. */
  itkSetMacro(DefaultPixelValue, PixelType);

  /** Get the pixel value when a transformed pixel is outside of the image */
  itkGetConstReferenceMacro(DefaultPixelValue, PixelType);

  /** Set the output image spacing. */
  itkSetMacro(OutputSpacing, SpacingType);
  virtual void SetOutputSpacing(const double *values);

  /** Get the output image spacing. */
  itkGetConstReferenceMacro(OutputSpacing, SpacingType);

  /** Set the output image origin. */
  itkSetMacro(OutputOrigin, OriginPointType);
  virtual void SetOutputOrigin(const double *values);

  /** Get the output image origin. */
  itkGetConstReferenceMacro(OutputOrigin, OriginPointType);

  /** Set the output direciton cosine matrix. */
  itkSetMacro(OutputDirection, DirectionType);
  itkGetConstReferenceMacro(OutputDirection, DirectionType);

  /** Helper method to set the output parameters based on this image */
  void SetOutputParametersFromImage(const ImageBaseType *image);

  /** Set the start index of the output largest possible region.
   * The default is an index of all zeros. */
  itkSetMacro(OutputStartIndex, IndexType);

  /** Get the start index of the output largest possible region. */
  itkGetConstReferenceMacro(OutputStartIndex, IndexType);

  /** Copy the output information from another Image.  By default,
   *  the information is specified with the SetOutputSpacing, Origin,
   *  and Direction methods. UseReferenceImage must be On and a
   *  Reference image must be present to override the defaul behavior.
   */
  void SetReferenceImage(const TOutputImage *image);

  const TOutputImage * GetReferenceImage() const;

  itkSetMacro(UseReferenceImage, bool);
  itkBooleanMacro(UseReferenceImage);
  itkGetConstMacro(UseReferenceImage, bool);

  /** ResampleImageFilter produces an image which is a different size
   * than its input.  As such, it needs to provide an implementation
   * for GenerateOutputInformation() in order to inform the pipeline
   * execution model.  The original documentation of this method is
   * below. \sa ProcessObject::GenerateOutputInformaton() */
  virtual void GenerateOutputInformation();

  /** ResampleImageFilter needs a different input requested region than
   * the output requested region.  As such, ResampleImageFilter needs
   * to provide an implementation for GenerateInputRequestedRegion()
   * in order to inform the pipeline execution model.
   * \sa ProcessObject::GenerateInputRequestedRegion() */
  virtual void GenerateInputRequestedRegion();

  /** This method is used to set the state of the filter before
   * multi-threading. */
  virtual void BeforeThreadedGenerateData();

  /** This method is used to set the state of the filter after
   * multi-threading. */
  virtual void AfterThreadedGenerateData();

  /** Method Compute the Modified Time based on changed to the components. */
  unsigned long GetMTime(void) const;

#ifdef ITK_USE_CONCEPT_CHECKING
  /** Begin concept checking */
  itkConceptMacro( OutputHasNumericTraitsCheck,
                   ( Concept::HasNumericTraits< PixelComponentType > ) );
  /** End concept checking */
#endif
protected:
  ResampleImageFilter();
  ~ResampleImageFilter() {}
  void PrintSelf(std::ostream & os, Indent indent) const;


  /** Override VeriyInputInformation() since this filter's inputs do
   * not need to occoupy the same physical space.
   *
   * \sa ProcessObject::VerifyInputInformation
   */
  virtual void VerifyInputInformation() {}

  /** ResampleImageFilter can be implemented as a multithreaded filter.
   * Therefore, this implementation provides a ThreadedGenerateData()
   * routine which is called for each processing thread. The output
   * image data is allocated automatically by the superclass prior
   * to calling ThreadedGenerateData().
   * ThreadedGenerateData can only write to the portion of the output image
   * specified by the parameter "outputRegionForThread"
   * \sa ImageToImageFilter::ThreadedGenerateData(),
   *     ImageToImageFilter::GenerateData() */
  virtual void ThreadedGenerateData(const OutputImageRegionType & outputRegionForThread,
                            ThreadIdType threadId);

  /** Default implementation for resampling that works for any
   * transformation type. */
  virtual void NonlinearThreadedGenerateData(const OutputImageRegionType &
                                     outputRegionForThread,
                                     ThreadIdType threadId);

  /** Implementation for resampling that works for with linear
   *  transformation types.
   */
  virtual void LinearThreadedGenerateData(const OutputImageRegionType &
                                  outputRegionForThread,
                                  ThreadIdType threadId);

<<<<<<< HEAD
  /** Determine if the assigned transform is capable of using its
   * TransformIndex method instead of TransformPoint. For speed efficiency.
   * Must be run after outputs have been allocated, so in
   * BeforeThreadedGeneateData */
  virtual bool CanUseTransformIndex();
=======
  virtual PixelType CastPixelWithBoundsChecking( const InterpolatorOutputType value,
                                                 const ComponentType minComponent,
                                                 const ComponentType maxComponent) const;
>>>>>>> d994c500

private:
  ResampleImageFilter(const Self &); //purposely not implemented
  void operator=(const Self &);      //purposely not implemented

  SizeType                m_Size;      // Size of the output image
  TransformPointerType    m_Transform;         // Transform
  InterpolatorPointerType m_Interpolator;      // Image function for
                                               // interpolation
  ExtrapolatorPointerType m_Extrapolator;      // Image function for
                                               // extrapolation
  PixelType m_DefaultPixelValue;               // default pixel value
                                               // if the point is
                                               // outside the image
  SpacingType     m_OutputSpacing;             // output image spacing
  OriginPointType m_OutputOrigin;              // output image origin
  DirectionType   m_OutputDirection;           // output image direction cosines
  IndexType       m_OutputStartIndex;          // output image start index
  bool            m_UseReferenceImage;

<<<<<<< HEAD
  bool                           m_InterpolatorIsBSpline;
  BSplineInterpolatorPointerType m_BSplineInterpolator;

  /** This flag tracks whether the transform supports the use of
   * TransformIndex rather than TransformPoint, given the settings
   * of the output. TransformIndex is faster than TransformPoint. */
  bool                           m_TransformCanUseTransformIndex;
=======
>>>>>>> d994c500
};
} // end namespace itk

#ifndef ITK_MANUAL_INSTANTIATION
#include "itkResampleImageFilter.hxx"
#endif

#endif<|MERGE_RESOLUTION|>--- conflicted
+++ resolved
@@ -328,17 +328,9 @@
                                   outputRegionForThread,
                                   ThreadIdType threadId);
 
-<<<<<<< HEAD
-  /** Determine if the assigned transform is capable of using its
-   * TransformIndex method instead of TransformPoint. For speed efficiency.
-   * Must be run after outputs have been allocated, so in
-   * BeforeThreadedGeneateData */
-  virtual bool CanUseTransformIndex();
-=======
   virtual PixelType CastPixelWithBoundsChecking( const InterpolatorOutputType value,
                                                  const ComponentType minComponent,
                                                  const ComponentType maxComponent) const;
->>>>>>> d994c500
 
 private:
   ResampleImageFilter(const Self &); //purposely not implemented
@@ -359,16 +351,6 @@
   IndexType       m_OutputStartIndex;          // output image start index
   bool            m_UseReferenceImage;
 
-<<<<<<< HEAD
-  bool                           m_InterpolatorIsBSpline;
-  BSplineInterpolatorPointerType m_BSplineInterpolator;
-
-  /** This flag tracks whether the transform supports the use of
-   * TransformIndex rather than TransformPoint, given the settings
-   * of the output. TransformIndex is faster than TransformPoint. */
-  bool                           m_TransformCanUseTransformIndex;
-=======
->>>>>>> d994c500
 };
 } // end namespace itk
 
